"""Initialize a BOOM workflow
"""
import argparse
import configparser
import json
import os
import stat
import sys
import time

from LmBackend.command.boom import BoomerCommand
from LmBackend.command.common import (
    ChainCommand, ConcatenateMatricesCommand, IdigbioQueryCommand,
    SystemCommand)
from LmBackend.command.server import (
    CatalogTaxonomyCommand, EncodeBioGeoHypothesesCommand, StockpileCommand)
from LmBackend.command.single import GrimRasterCommand
from LmBackend.common.lmobj import LMError, LMObject
from LmCommon.common.api_query import IdigbioAPI
from LmCommon.common.config import Config
from LmCommon.common.lmconstants import (
    BoomKeys, DEFAULT_POST_USER, GBIF, JobStatus, LMFormat, MatrixType,
    ProcessType, SERVER_BOOM_HEADING, SERVER_DEFAULT_HEADING_POSTFIX,
    SERVER_SDM_ALGORITHM_HEADING_PREFIX, SERVER_SDM_MASK_HEADING_PREFIX)
from LmCommon.common.ready_file import ready_filename
from LmCommon.common.time import gmt
from LmDbServer.common.lmconstants import (SpeciesDatasource, TAXONOMIC_SOURCE)
from LmDbServer.common.localconstants import (
    GBIF_PROVIDER_FILENAME, GBIF_TAXONOMY_FILENAME)
from LmDbServer.tools.catalog_scen_package import SPFiller
from LmServer.base.layer import Vector, Raster
from LmServer.base.service_object import ServiceObject
from LmServer.base.utilities import is_lm_user
from LmServer.common.data_locator import EarlJr
from LmServer.common.lmconstants import (
    ARCHIVE_KEYWORD, DEFAULT_EMAIL_POSTFIX, DEFAULT_NUM_PERMUTATIONS,
    ENV_DATA_PATH, GGRIM_KEYWORD, GPAM_KEYWORD, LMFileType, Priority,
    SPECIES_DATA_PATH)
from LmServer.common.lmuser import LMUser
from LmServer.common.localconstants import PUBLIC_USER
from LmServer.common.log import ScriptLogger
from LmServer.db.borg_scribe import BorgScribe
from LmServer.legion.algorithm import Algorithm
from LmServer.legion.gridset import Gridset
from LmServer.legion.lm_matrix import LMMatrix
from LmServer.legion.mtx_column import MatrixColumn
from LmServer.legion.process_chain import MFChain
from LmServer.legion.shapegrid import Shapegrid
from LmServer.legion.tree import Tree


# .............................................................................
class BOOMFiller(LMObject):
    """Populate database with BOOM archive inputs.

    Class to:
        1) populate a Lifemapper database with inputs for a BOOM archive
            including: user, scenario package, shapegrid, Tree,
                Biogeographic Hypotheses, gridset
        2) If named scenario package does not exist for the user, add it.
        3) create default matrices for each scenario, PAMs for SDM projections
            and GRIMs for Scenario layers
        4) Write a configuration file for computations (BOOM daemon) on the
            inputs
        5) Write a Makeflow to begin the BOOM daemon
    """

    # ................................
    def __init__(self, paramFname, logname=None):
        """
        @summary Constructor for BOOMFiller class.
        """
        super(BOOMFiller, self).__init__()

        scriptname, _ = os.path.splitext(os.path.basename(__file__))
        self.name = scriptname
        if logname is None:
            secs = time.time()
            timestamp = "{}".format(
                time.strftime("%Y%m%d-%H%M", time.localtime(secs)))
            logname = '{}.{}'.format(scriptname, timestamp)
        self.log_name = logname

        self.in_param_fname = paramFname
        # Get database
        try:
            self.scribe = self._get_db(self.log_name)
        except Exception:
            raise
        self.open()

    # ................................
    @property
    def log(self):
        return self.scribe.log

    # ................................
    def initialize_inputs(self):
        """
        @summary Initialize configured and stored inputs for BOOMFiller class.
        """
        (self.user_id, self.user_id_path,
         self.user_email,
         self.user_taxonomy_basefilename,
         self.archiveName,
         self.priority,
         self.scenPackageName,
         mdl_scencode,
         prj_scencodes,
         self.dataSource,
         self.occIdFname,
         self.taxon_name_filename,
         self.taxon_id_filename,
         self.occFname,
         self.occSep,
         self.minpoints,
         self.expdate,
         self.algorithms,
         self.do_assemble_pams,
         self.gridbbox,
         self.cellsides,
         self.cellsize,
         self.grid_name,
         self.intersect_params,
         self.maskAlg,
         self.treeFname,
         self.bghypFnames,
         self.compute_pam_stats,
         self.compute_mcpa,
         self.num_permutations,
         self.other_lyr_names) = self.read_param_vals()
        self.woof_time_mjd = gmt().mjd
        earl = EarlJr()
        self.outConfigFilename = earl.create_filename(LMFileType.BOOM_CONFIG,
                                                     objCode=self.archiveName,
                                                     usr=self.user_id)

        # # TODO: Decide: do we want to start from beginning of species CSV
        #         for every woof???
        startFile = earl.createStartWalkenFilename(self.user_id, self.archiveName)
        if os.path.exists(startFile):
            os.remove(startFile)

        # Add/find user for this Boom process (should exist)
        self.add_user()

        # Find existing scenarios or create from user or public ScenPackage metadata
        self.scenPkg = self.find_or_add_scenario_package()
        (self.mdl_scencode, self.prj_scencodes,
         mask_lyrname_scen) = self.find_mdl_proj_scenarios(mdl_scencode, prj_scencodes)
        # TODO: Allow any existing raster with intersecting region
        # TODO: Allow packaging of ancillary layers in data package,
        #       specify role in params file
        if self.maskAlg:
            if self.maskAlg.code == 'hull_region_intersect':
                mask_lyrname = self.maskAlg.getParameterValue('region')
                # TODO: Delete this from Scenario packages and code
                # Take SDM_MASK_META from old (v2.0) scenario metadata
                if mask_lyrname is None:
                    self.maskAlg.setParameter('region', mask_lyrname_scen)

        # Fill grid bbox with scenario package (intersection of all bboxes) if it is absent
        if self.gridbbox is None:
            self.gridbbox = self.scenPkg.bbox

        # Created by addArchive
        self.shapegrid = None

    # ................................
    def find_or_add_scenario_package(self):
        """
        @summary Find Scenarios from codes 
        @note: Boom parameters must include SCENARIO_PACKAGE, 
                            and optionally, SCENARIO_PACKAGE_MODEL_SCENARIO,
                                            SCENARIO_PACKAGE_PROJECTION_SCENARIOS
               If SCENARIO_PACKAGE_PROJECTION_SCENARIOS is not present, SDMs 
               will be projected onto all scenarios
        @note: This code can only parse scenario metadata marked as version 2.x
        """
        # Make sure Scenario Package exists for this user
        scenPkg = self.scribe.getScenPackage(user_id=self.user_id,
                                        scenPkgName=self.scenPackageName,
                                        fillLayers=True)
        if scenPkg is None:
            # See if metadata exists in user or public environmental directory
            spMetaFname = None
            for pth in (self.user_id_path, ENV_DATA_PATH):
                thisFname = os.path.join(pth, self.scenPackageName + '.py')
                if os.path.exists(thisFname):
                    spMetaFname = thisFname
                    break
        #          spMetaFname = os.path.join(ENV_DATA_PATH, self.scenPackageName + '.py')
            if spMetaFname is None:
                raise LMError("""ScenPackage {} must be authorized for User {} 
                               or all users (with public metadata file {})"""
                               .format(self.scenPackageName, self.user_id, spMetaFname))
            else:
                spFiller = SPFiller(spMetaFname, self.user_id, scribe=self.scribe)
                scenPkg = spFiller.catalogScenPackages()

        return scenPkg

    # ................................
    def find_mdl_proj_scenarios(self, mdl_scencode, prj_scencodes):
        """
        @summary Find which Scenario for modeling, which (list) for projecting  
        @note: Boom parameters must include SCENARIO_PACKAGE, 
                                may include SCENARIO_PACKAGE_MODEL_SCENARIO,
                                            SCENARIO_PACKAGE_PROJECTION_SCENARIOS
        """
        valid_scencodes = list(self.scenPkg.scenarios.keys())
        if len(valid_scencodes) == 0 or None in valid_scencodes:
            raise LMError('ScenPackage {} metadata is incorrect, scenario codes = {}'
                         .format(self.scenPackageName, valid_scencodes))

        # TODO: Allow alternate masklayer for any Scenario, requires test and/or transform
        base_scencode, mask_lyrname = self._find_scenpkg_base_and_mask(
                                                          self.scenPackageName)
        if not base_scencode in valid_scencodes:
            raise LMError('ScenPackage {} metadata is incorrect, {} not in scenarios'
                         .format(self.scenPackageName, base_scencode))

        # If model Scenarios are not listed, use scenPackage default baseline
        if mdl_scencode is None:
            mdl_scencode = base_scencode
        # If model scenarios does not match scenPackage, error params file
        elif mdl_scencode not in valid_scencodes:
            raise LMError('Params file {} metadata is incorrect, {} not in scenarios {} for package {}'
                         .format(self.in_param_fname, mdl_scencode, valid_scencodes, self.scenPackageName))
        # If projection Scenarios are not listed, use all scenarios in scenPackage
        if not prj_scencodes:
            prj_scencodes = valid_scencodes
        # If any prj scenario does not match scenPackage, error params file
        else:
            for pcode in prj_scencodes:
                if pcode not in valid_scencodes:
                    raise LMError('Params file {} metadata is incorrect, {} not in scenarios {} for package {}'
                                 .format(self.in_param_fname, pcode, valid_scencodes, self.scenPackageName))

        return mdl_scencode, prj_scencodes, mask_lyrname

    # ................................
    def open(self):
        success = self.scribe.openConnections()
        if not success:
            raise LMError('Failed to open database')

    # ................................
    def close(self):
        self.scribe.closeConnections()

    # ................................
    @property
    def log_filename(self):
        try:
            fname = self.scribe.log.baseFilename
        except:
            fname = None
        return fname

    # ................................
    def _fix_permissions(self, files=[], dirs=[]):
        if is_lm_user:
            print('Permissions created correctly by LMUser')
        else:
            dirname = os.path.dirname(self.outConfigFilename)
            stats = os.stat(dirname)
            # item 5 is group id; get for lmwriter
            gid = stats[5]
            if files is not None:
                if not (isinstance(files, list) or
                        isinstance(files, tuple)):
                    files = [files]
                    for fd in files:
                        try:
                            os.chown(fd, -1, gid)
                            os.chmod(fd, 0o664)
                        except Exception as e:
                            print(('Failed to fix permissions on {} ({})'.format(
                                fd, e)))
            if dirs is not None:
                if not (isinstance(dirs, list) or
                        isinstance(dirs, tuple)):
                    dirs = [dirs]
                    for d in dirs:
                        currperms = oct(os.stat(d)[stat.ST_MODE])[-3:]
                        if currperms != '775':
                            try:
                                os.chown(d, -1, gid)
                                os.chmod(d, 0o775)
                            except Exception as e:
                                print(('Failed to fix permissions on {}'.format(d)))

    # ................................
    def _get_db(self, logname):
        import logging
        logger = ScriptLogger(logname, level=logging.INFO)
        # DB connection
        scribe = BorgScribe(logger)
        return scribe

    # ................................
    def _get_algorithm(self, config, algHeading):
        """
        @note: Returns configured algorithm
        """
        acode = config.get(algHeading, BoomKeys.ALG_CODE)
        alg = Algorithm(acode)
        alg.fillWithDefaults()
        inputs = {}
        # override defaults with any option specified
        algoptions = config.getoptions(algHeading)
        for name in algoptions:
            pname, ptype = alg.findParamNameType(name)
            if pname is not None:
                if ptype == int:
                    val = config.getint(algHeading, pname)
                elif ptype == float:
                    val = config.getfloat(algHeading, pname)
                else:
                    val = config.get(algHeading, pname)
                    # Some algorithms(mask) may have a parameter indicating a
                    # layer if so, add name to parameters and object to inputs
                    if acode == 'hull_region_intersect' and pname == 'region':
                        # TODO: re-enable this later.
                        #    Now, always use layer in SDM_MASK_META in
                        #    scenario meta
                        pass
                alg.setParameter(pname, val)
        if inputs:
            alg.setInputs(inputs)
        return alg

    # ................................
    def _get_algorithms(self, config, sectionPrefix=SERVER_SDM_ALGORITHM_HEADING_PREFIX):
        """
        @note: Returns configured algorithms, uses default algorithms only 
               if no others exist
        """
        algs = {}
        defaultAlgs = {}
        # Get algorithms for SDM modeling or SDM mask
        sections = config.getsections(sectionPrefix)
        for algHeading in sections:
            alg = self._get_algorithm(config, algHeading)

            if algHeading.endswith(SERVER_DEFAULT_HEADING_POSTFIX):
                defaultAlgs[algHeading] = alg
            else:
                algs[algHeading] = alg
        if len(algs) == 0:
            algs = defaultAlgs
        return algs

    # ................................
    def _find_scenpkg_base_and_mask(self, scenpkgName):
        # pkgMeta, mask_lyrname = self._findScenPkgMeta(scenpkgName)
        public_scenpkg_meta_file = os.path.join(ENV_DATA_PATH, scenpkgName + '.py')
        user_scenpkg_meta_file = os.path.join(self.user_id_path, scenpkgName + '.py')
        if os.path.exists(public_scenpkg_meta_file):
            scenpkg_meta_file = public_scenpkg_meta_file
        elif os.path.exists(user_scenpkg_meta_file):
            scenpkg_meta_file = user_scenpkg_meta_file
        else:
            raise LMError(
                'Climate metadata does not exist in {} or {}'.format(
                    public_scenpkg_meta_file, user_scenpkg_meta_file))
        # TODO: change to importlib on python 2.7 --> 3.3+
        try:
            import imp
            SPMETA = imp.load_source('currentmetadata', scenpkg_meta_file)
        except Exception as e:
            raise LMError(
                'Climate metadata {} cannot be imported; ({})'.format(
                    scenpkg_meta_file, e))
        pkgMeta = SPMETA.CLIMATE_PACKAGES[scenpkgName]
        # Mask is optional
        try:
            mask_lyrname = SPMETA.SDM_MASK_META['name']
        except:
            mask_lyrname = None
        baseCode = pkgMeta['baseline']
        return baseCode, mask_lyrname

    # ................................
    def read_param_vals(self):
        if self.in_param_fname is None or not os.path.exists(self.in_param_fname):
            raise Exception('Missing config file {}'.format(self.in_param_fname))

        paramFname = self.in_param_fname
        config = Config(site_fn=paramFname)

        # ..........................
        usr = self._get_boom_param(config, BoomKeys.ARCHIVE_USER, defaultValue=PUBLIC_USER)
        earl = EarlJr()
        usrPath = earl.createDataPath(usr, LMFileType.BOOM_CONFIG)
        usrEmail = self._get_boom_param(config, BoomKeys.ARCHIVE_USER_EMAIL,
                                          defaultValue='{}{}'.format(usr,
                                                        DEFAULT_EMAIL_POSTFIX))

        archiveName = self._get_boom_param(config, BoomKeys.ARCHIVE_NAME)
        if archiveName is None:
            raise Exception('Failed to configure ARCHIVE_NAME')

        if usr == PUBLIC_USER:
            def_priority = Priority.NORMAL
        else:
            def_priority = Priority.REQUESTED
        priority = self._get_boom_param(config, BoomKeys.ARCHIVE_PRIORITY,
                                          defaultValue=def_priority)

        # ..........................
        # Species data source and input
        occFname = occSep = user_taxonomy_basefilename = occIdFname = None
        taxon_id_filename = taxon_name_filename = None
        dataSource = self._get_boom_param(config, BoomKeys.DATA_SOURCE)
        if dataSource is None:
            raise Exception('Failed to configure DATA_SOURCE')
        else:
            dataSource = dataSource.upper()
        if dataSource not in (SpeciesDatasource.GBIF,
                              SpeciesDatasource.USER,
                              SpeciesDatasource.EXISTING,
                              SpeciesDatasource.TAXON_IDS,
                              SpeciesDatasource.TAXON_NAMES):
            raise Exception('Failed to configure supported DATA_SOURCE')
        elif dataSource in (SpeciesDatasource.GBIF, SpeciesDatasource.USER):
            occFname = self._get_boom_param(config, BoomKeys.OCC_DATA_NAME)
            occSep = self._get_boom_param(config, BoomKeys.OCC_DATA_DELIMITER)
            # Taxonomy is optional,
            if dataSource == SpeciesDatasource.USER:
                user_taxonomy_basefilename = self._get_boom_param(config, BoomKeys.USER_TAXONOMY_FILENAME)
            if occSep is None:
                occSep = GBIF.DATA_DUMP_DELIMITER
            if occFname is None:
                raise Exception('Failed to configure OCC_DATA_NAME for DATA_SOURCE=GBIF or USER')
        elif dataSource == SpeciesDatasource.EXISTING:
            occIdFname = self._get_boom_param(config, BoomKeys.OCC_ID_FILENAME)
            if occIdFname is None:
                raise Exception('Failed to configure OCC_ID_FILENAME for DATA_SOURCE=EXISTING')
        elif dataSource == SpeciesDatasource.TAXON_IDS:
            taxon_id_filename = self._get_boom_param(config, BoomKeys.TAXON_ID_FILENAME)
            if taxon_id_filename is None:
                raise Exception('Failed to configure TAXON_ID_FILENAME for DATA_SOURCE=TAXON_IDS')
        elif dataSource == SpeciesDatasource.TAXON_NAMES:
            taxon_name_filename = self._get_boom_param(config, BoomKeys.TAXON_NAME_FILENAME)
            if taxon_name_filename is None:
                raise Exception('Failed to configure TAXON_NAME_FILENAME for DATA_SOURCE=TAXON_NAMES')
        # ..........................
        minpoints = self._get_boom_param(config, BoomKeys.POINT_COUNT_MIN)
        today = gmt()
        expyr = self._get_boom_param(config, BoomKeys.OCC_EXP_YEAR, defaultValue=today.year)
        expmo = self._get_boom_param(config, BoomKeys.OCC_EXP_MONTH, defaultValue=today.month)
        expdy = self._get_boom_param(config, BoomKeys.OCC_EXP_DAY, defaultValue=today.day)

        # ..........................
        algs = self._get_algorithms(config, sectionPrefix=SERVER_SDM_ALGORITHM_HEADING_PREFIX)
        # ..........................
        # One optional Mask for pre-processing
        maskAlg = None
        maskAlgList = self._get_algorithms(config, sectionPrefix=SERVER_SDM_MASK_HEADING_PREFIX)
        if maskAlgList:
            if len(maskAlgList) == 1:
                maskAlg = list(maskAlgList.values())[0]
            else:
                raise Exception('Only one PREPROCESSING SDM_MASK supported')
        # ..........................
        # optional MCPA inputs, data values indicate processing steps
        treeFname = self._get_boom_param(config, BoomKeys.TREE)
        biogeoName = self._get_boom_param(config, BoomKeys.BIOGEO_HYPOTHESES_LAYERS)
        bghypFnames = self._get_biogeo_hypotheses_layer_filenames(biogeoName, usrPath)
        # ..........................
        # optional layer inputs
        other_lyr_names = self._get_boom_param(config, BoomKeys.OTHER_LAYERS,
                                                 defaultValue=[], isList=True)
        # ..........................
        # RAD/PAM params, defaults to "Do not intersect"
        intersect_params = None
        compute_pam_stats = None
        compute_mcpa = None
        num_permutations = None

        do_assemble_pams = self._get_boom_param(config, BoomKeys.ASSEMBLE_PAMS,
                                                  isBool=True, defaultValue=False)
        gridbbox = self._get_boom_param(config, BoomKeys.GRID_BBOX, isList=True)
        cellsides = self._get_boom_param(config, BoomKeys.GRID_NUM_SIDES)
        cellsize = self._get_boom_param(config, BoomKeys.GRID_CELL_SIZE)
        gridname = '{}-Grid-{}'.format(archiveName, cellsize)
        # TODO: enable filter string
        gridFilter = self._get_boom_param(config, BoomKeys.INTERSECT_FILTER_STRING)
        gridIntVal = self._get_boom_param(config, BoomKeys.INTERSECT_VAL_NAME)
        gridMinPct = self._get_boom_param(config, BoomKeys.INTERSECT_MIN_PERCENT)
        gridMinPres = self._get_boom_param(config, BoomKeys.INTERSECT_MIN_PRESENCE)
        gridMaxPres = self._get_boom_param(config, BoomKeys.INTERSECT_MAX_PRESENCE)
        if do_assemble_pams:
            for var in (gridbbox, cellsides, cellsize, gridIntVal, gridMinPct,
                        gridMinPres, gridMaxPres):
                if not var:
                    raise Exception("""Failed to configure one or more GRID 
                    parameters: GRID_BBOX, GRID_NUM_SIDES, GRID_CELL_SIZE,
                    INTERSECT_VAL_NAME, INTERSECT_MIN_PERCENT, 
                    INTERSECT_MIN_PRESENCE, INTERSECT_MAX_PERCENT""")
            intersect_params = {MatrixColumn.INTERSECT_PARAM_FILTER_STRING: gridFilter,
                               MatrixColumn.INTERSECT_PARAM_VAL_NAME: gridIntVal,
                               MatrixColumn.INTERSECT_PARAM_MIN_PRESENCE: gridMinPres,
                               MatrixColumn.INTERSECT_PARAM_MAX_PRESENCE: gridMaxPres,
                               MatrixColumn.INTERSECT_PARAM_MIN_PERCENT: gridMinPct}
            # More computations, only if
            compute_pam_stats = self._get_boom_param(config, BoomKeys.COMPUTE_PAM_STATS,
                                                       isBool=True, defaultValue=False)
            compute_mcpa = self._get_boom_param(config, BoomKeys.COMPUTE_MCPA,
                                                  isBool=True, defaultValue=False)
            num_permutations = self._get_boom_param(config, BoomKeys.NUM_PERMUTATIONS,
                                                      defaultValue=DEFAULT_NUM_PERMUTATIONS)
        # ..........................
        scenPackageName = self._get_boom_param(config, BoomKeys.SCENARIO_PACKAGE)
        if scenPackageName is None:
            raise LMError('Failed to configure SCENARIO_PACKAGE')
        mdl_scencode = self._get_boom_param(config, BoomKeys.SCENARIO_PACKAGE_MODEL_SCENARIO)
        if mdl_scencode is None:
            self.log.info('Retrieve `baseline` scenario from SCENARIO_PACKAGE metadata')
        prj_scencodes = self._get_boom_param(config,
                    BoomKeys.SCENARIO_PACKAGE_PROJECTION_SCENARIOS, isList=True)
        if not prj_scencodes:
            self.log.info('Retrieve all scenarios from SCENARIO_PACKAGE metadata')

        return (usr, usrPath, usrEmail, user_taxonomy_basefilename,
                archiveName, priority, scenPackageName,
                mdl_scencode, prj_scencodes, dataSource,
                occIdFname, taxon_name_filename, taxon_id_filename,
                occFname, occSep, minpoints, (expyr, expmo, expdy), algs,
                do_assemble_pams, gridbbox, cellsides, cellsize, gridname,
                intersect_params, maskAlg, treeFname, bghypFnames,
                compute_pam_stats, compute_mcpa, num_permutations, other_lyr_names)

    # ................................
    def write_config_file(self, tree=None, biogeoLayers=[]):
        config = configparser.SafeConfigParser()
        config.add_section(SERVER_BOOM_HEADING)
        # .........................................
        # SDM Algorithms with all parameters
        for heading, alg in self.algorithms.items():
            config.add_section(heading)
            config.set(heading, BoomKeys.ALG_CODE, alg.code)
            for name, val in alg.parameters.items():
                config.set(heading, name, str(val))
        # SDM Mask input for optional pre-processing
        if self.maskAlg is not None:
            config.add_section(SERVER_SDM_MASK_HEADING_PREFIX)
            config.set(SERVER_SDM_MASK_HEADING_PREFIX, BoomKeys.ALG_CODE,
                       self.maskAlg.code)
            for name, val in self.maskAlg.parameters.items():
                config.set(SERVER_SDM_MASK_HEADING_PREFIX, name, str(val))
        # .........................................
        email = self.user_email
        if email is None:
            email = ''
        # General config
        config.set(SERVER_BOOM_HEADING, BoomKeys.ARCHIVE_USER, self.user_id)
        config.set(SERVER_BOOM_HEADING, BoomKeys.ARCHIVE_NAME, self.archiveName)
        config.set(SERVER_BOOM_HEADING, BoomKeys.ARCHIVE_PRIORITY, str(self.priority))
        config.set(SERVER_BOOM_HEADING, BoomKeys.TROUBLESHOOTERS, email)
        # .........................................
        # SDM input environmental data, pulled from SCENARIO_PACKAGE metadata
        pcodes = ','.join(self.prj_scencodes)
        config.set(SERVER_BOOM_HEADING, BoomKeys.SCENARIO_PACKAGE_PROJECTION_SCENARIOS,
                   pcodes)
        config.set(SERVER_BOOM_HEADING, BoomKeys.SCENARIO_PACKAGE_MODEL_SCENARIO,
                   self.mdl_scencode)
        config.set(SERVER_BOOM_HEADING, BoomKeys.MAPUNITS, self.scenPkg.mapUnits)
        config.set(SERVER_BOOM_HEADING, BoomKeys.EPSG, str(self.scenPkg.epsgcode))
        config.set(SERVER_BOOM_HEADING, BoomKeys.SCENARIO_PACKAGE, self.scenPkg.name)
        # SDM input species source data
        config.set(SERVER_BOOM_HEADING, BoomKeys.DATA_SOURCE, self.dataSource)
        # Use/copy public data
        if self.dataSource == SpeciesDatasource.EXISTING:
            config.set(SERVER_BOOM_HEADING, BoomKeys.OCC_ID_FILENAME,
                      self.occIdFname)
        # Use GBIF taxon ids to pull iDigBio data
        elif self.dataSource == SpeciesDatasource.TAXON_IDS:
            config.set(SERVER_BOOM_HEADING, BoomKeys.TAXON_ID_FILENAME, self.taxon_id_filename)
        # Use GBIF data dump, with supporting provider and taxonomy files
        elif self.dataSource == SpeciesDatasource.GBIF:
            config.set(SERVER_BOOM_HEADING, BoomKeys.GBIF_PROVIDER_FILENAME,
                       GBIF_PROVIDER_FILENAME)
            config.set(SERVER_BOOM_HEADING, BoomKeys.GBIF_TAXONOMY_FILENAME,
                       GBIF_TAXONOMY_FILENAME)
            config.set(SERVER_BOOM_HEADING, BoomKeys.OCC_DATA_NAME, self.occFname)
            config.set(SERVER_BOOM_HEADING, BoomKeys.OCC_DATA_DELIMITER, self.occSep)
        # User data
        else:
            config.set(SERVER_BOOM_HEADING, BoomKeys.OCC_DATA_NAME, self.occFname)
            config.set(SERVER_BOOM_HEADING, BoomKeys.OCC_DATA_DELIMITER, self.occSep)
            # optional user-provided taxonomy
            if self.user_taxonomy_basefilename is not None:
                config.set(SERVER_BOOM_HEADING, BoomKeys.USER_TAXONOMY_FILENAME,
                           self.userTaxonomyBasename)
        # .........................................
        # Expiration date triggering re-query and computation
        config.set(SERVER_BOOM_HEADING, BoomKeys.OCC_EXP_YEAR, str(self.expdate[0]))
        config.set(SERVER_BOOM_HEADING, BoomKeys.OCC_EXP_MONTH, str(self.expdate[1]))
        config.set(SERVER_BOOM_HEADING, BoomKeys.OCC_EXP_DAY, str(self.expdate[2]))
        config.set(SERVER_BOOM_HEADING, BoomKeys.POINT_COUNT_MIN, str(self.minpoints))
        # TODO: Use this in boomer
        config.set(SERVER_BOOM_HEADING, BoomKeys.OCC_EXP_MJD, str(self.woof_time_mjd))
        # .........................................
        # Multi-species flags
        config.set(SERVER_BOOM_HEADING, BoomKeys.ASSEMBLE_PAMS, str(self.do_assemble_pams))
        config.set(SERVER_BOOM_HEADING, BoomKeys.COMPUTE_PAM_STATS, str(self.compute_pam_stats))
        config.set(SERVER_BOOM_HEADING, BoomKeys.COMPUTE_MCPA, str(self.compute_mcpa))
        # Grid and Intersect params
        config.set(SERVER_BOOM_HEADING, BoomKeys.GRID_NUM_SIDES, str(self.cellsides))
        config.set(SERVER_BOOM_HEADING, BoomKeys.GRID_CELL_SIZE, str(self.cellsize))
        config.set(SERVER_BOOM_HEADING, BoomKeys.GRID_BBOX,
                   ','.join(str(v) for v in self.gridbbox))
        config.set(SERVER_BOOM_HEADING, BoomKeys.GRID_NAME, self.grid_name)
        # Intersection params
        for k, v in self.intersect_params.items():
            # refer to BoomKeys.INTERSECT_*
            config.set(SERVER_BOOM_HEADING, 'INTERSECT_{}'.format(k.upper()), str(v))
        # Multi-species randomization
        config.set(SERVER_BOOM_HEADING, BoomKeys.NUM_PERMUTATIONS,
                   str(self.num_permutations))
        # .........................................
        # MCPA Biogeographic Hypotheses
        if len(biogeoLayers) > 0:
            bioGeoLayerNames = ','.join(biogeoLayers)
            config.set(SERVER_BOOM_HEADING, BoomKeys.BIOGEO_HYPOTHESES_LAYERS, bioGeoLayerNames)
        # Phylogenetic data for PD
        if tree is not None:
            config.set(SERVER_BOOM_HEADING, BoomKeys.TREE, tree.name)

        ready_filename(self.outConfigFilename, overwrite=True)
        with open(self.outConfigFilename, 'wb') as configfile:
            config.write(configfile)
        self._fix_permissions(files=[self.outConfigFilename])
        self.scribe.log.info('******')
        self.scribe.log.info('--config_file={}'.format(self.outConfigFilename))
        self.scribe.log.info('******')

    # ................................
    def _get_var_value(self, var):
        # Remove spaces and empty strings
        if var is not None and not isinstance(var, bool):
            var = var.strip()
            if var == '':
                var = None
        # Convert to number if needed
        try:
            var = int(var)
        except:
            try:
                var = float(var)
            except:
                pass
        return var

    # ................................
    def _get_boom_param(self, config, varname, defaultValue=None,
                      isList=False, isBool=False):
        var = None
        # Get value from BOOM or default config file
        if isBool:
            try:
                var = config.getboolean(SERVER_BOOM_HEADING, varname)
            except:
                if isinstance(defaultValue, bool):
                    var = defaultValue
                else:
                    raise LMError('Var {} must be set to True or False'.format(varname))
        else:
            try:
                var = config.get(SERVER_BOOM_HEADING, varname)
            except:
                pass
            # Interpret value
            if var is not None:
                if isList:
                    try:
                        tmplist = [v.strip() for v in var.split(',')]
                        var = []
                    except:
                        raise LMError('Failed to split variables on \',\'')
                    for v in tmplist:
                        v = self._get_var_value(v)
                        var.append(v)
                else:
                    var = self._get_var_value(var)
            # or take default if present
            else:
                if defaultValue is not None:
                    if isList and isinstance(defaultValue, list):
                        var = defaultValue
                    elif isBool and isinstance(defaultValue, bool):
                        var = defaultValue
                    elif not isList and not isBool:
                        var = defaultValue
        return var

    # ................................
    def add_user(self):
        """
        @summary Adds provided userid to the database
        """
        user = LMUser(self.user_id, self.user_email, self.user_email,
                      mod_time=gmt().mjd)
        self.scribe.log.info('  Find or insert user {} ...'.format(self.user_id))
        updatedUser = self.scribe.findOrInsertUser(user)
        # If exists, found by unique Id or Email, update values
        self.user_id = updatedUser.userid
        self.user_email = updatedUser.email

    # ................................
    def _check_occurrence_sets(self, limit=10):
        legalUsers = [PUBLIC_USER, self.user_id]
        missingCount = 0
        wrongUserCount = 0
        nonIntCount = 0
        if not os.path.exists(self.occIdFname):
            raise LMError('Missing OCCURRENCE_ID_FILENAME {}'.format(self.occIdFname))
        else:
            count = 0
            for line in open(self.occIdFname, 'r'):
                count += 1
                try:
                    tmp = line.strip()
                except Exception as e:
                    self.scribe.log.info('Error reading line {} ({}), stopping'
                                         .format(count, str(e)))
                    break
                try:
                    occid = int(tmp)
                except Exception as e:
                    self.scribe.log.info('Unable to get Id from data {} on line {}'
                                         .format(tmp, count))
                    nonIntCount += 1
                else:
                    occ = self.scribe.getOccurrenceSet(occId=occid)
                    if occ is None:
                        missingCount += 1
                    elif occ.getUserId() not in legalUsers:
                        self.scribe.log.info('Unauthorized user {} for ID {}'
                                             .format(occ.getUserId(), occid))
                        wrongUserCount += 1
                if count >= limit:
                    break
        self.scribe.log.info('Errors out of {} read OccurrenceSets (limit {}):'.format(count, limit))
        self.scribe.log.info('  Missing: {} '.format(missingCount))
        self.scribe.log.info('  Unauthorized data: {} '.format(wrongUserCount))
        self.scribe.log.info('  Bad ID: {} '.format(nonIntCount))

    # ................................
    def _add_intersect_grid(self):
        shp = Shapegrid(self.grid_name, self.user_id, self.scenPkg.epsgcode, self.cellsides,
                        self.cellsize, self.scenPkg.mapUnits, self.gridbbox,
                        status=JobStatus.INITIALIZE,
                        status_mod_time=gmt().mjd)
        newshp = self.scribe.findOrInsertShapegrid(shp)
        validData = False
        if newshp:
            # check existence
            validData, _ = Shapegrid.test_vector(newshp.get_dlocation())
            if not validData:
                try:
                    # Write new shapegrid
                    dloc = newshp.get_dlocation()
                    newshp.buildShape(overwrite=True)
<<<<<<< HEAD
                    validData, _ = Shapegrid.test_vector(dloc)
                    self._fixPermissions(files=newshp.get_shapefiles())
=======
                    validData, _ = Shapegrid.testVector(dloc)
                    self._fix_permissions(files=newshp.get_shapefiles())
>>>>>>> 16e669c4
                except Exception as e:
                    self.scribe.log.warning('Unable to build Shapegrid ({})'.format(str(e)))
                if not validData:
                    raise LMError('Failed to write Shapegrid {}'.format(dloc))
            if validData and newshp.status != JobStatus.COMPLETE:
                newshp.update_status(JobStatus.COMPLETE)
                success = self.scribe.updateObject(newshp)
                if success is False:
                    self.scribe.log.warning('Failed to update Shapegrid record')
        else:
            raise LMError('Failed to find or insert Shapegrid')
        return newshp

    # ................................
    def _find_or_add_pam(self, gridset, alg, scen):
        # Create Global PAM for this archive, scenario
        # Pam layers are added upon boom processing
        pam_type = MatrixType.PAM
        if not self.compute_pam_stats:
            pam_type = MatrixType.ROLLING_PAM

        kws = [GPAM_KEYWORD]
        for kw in (scen.code, scen.gcm_code, scen.alt_pred_code, scen.date_code):
            if kw is not None:
                kws.append(kw)

        desc = '{} for Scenario {}'.format(GPAM_KEYWORD, scen.code)
        pamMeta = {ServiceObject.META_DESCRIPTION: desc,
                   ServiceObject.META_KEYWORDS: kws}

        tmpGpam = LMMatrix(None, matrix_type=pam_type,
                           # TODO: replace 3 codes with scenarioId
                           scenario_id=scen.get_id(),
                           gcm_code=scen.gcm_code, alt_pred_code=scen.alt_pred_code,
                           date_code=scen.date_code,
                           algCode=alg.code,
                           metadata=pamMeta, user_id=self.user_id,
                           gridset=gridset,
                           status=JobStatus.GENERAL,
                           status_mod_time=gmt().mjd)
        gpam = self.scribe.find_or_insert_matrix(tmpGpam)
        return gpam

    # ................................
    def _find_or_add_grim(self, gridset, scen):
        # Create Scenario-GRIM for this archive, scenario
        # GRIM layers are added now
        kws = [GGRIM_KEYWORD]
        for kw in (scen.code, scen.gcm_code, scen.alt_pred_code, scen.date_code):
            if kw is not None:
                kws.append(kw)

        desc = '{} for Scenario {}'.format(GGRIM_KEYWORD, scen.code)
        grim_meta = {ServiceObject.META_DESCRIPTION: desc,
                    ServiceObject.META_KEYWORDS: kws}

        tmpGrim = LMMatrix(None, matrix_type=MatrixType.GRIM,
                           # TODO: replace 3 codes with scenarioId
                           scenario_id=scen.get_id(),
                           gcm_code=scen.gcm_code, alt_pred_code=scen.alt_pred_code,
                           date_code=scen.date_code,
                           metadata=grim_meta, user_id=self.user_id,
                           gridset=gridset,
                           status=JobStatus.GENERAL,
                           status_mod_time=gmt().mjd)
        grim = self.scribe.find_or_insert_matrix(tmpGrim)
        for lyr in scen.layers:
            # Add to GRIM Makeflow ScenarioLayer and MatrixColumn
            mtxcol = self._init_grim_intersect(lyr, grim)
        return grim

    # ................................
    def add_shapegrid_gpam_gridset(self):
        """
        @summary: Create a Gridset, Shapegrid, PAMs, GRIMs for this archive, and
                  update attributes with new or existing values from DB
        """
        scenGrims = {}
        self.scribe.log.info('  Find or insert, build shapegrid {} ...'.format(self.grid_name))
        shp = self._add_intersect_grid()
        self.scribe.log.info('  Found or inserted shapegrid')
        self.shapegrid = shp
        # "BOOM" Archive
        # TODO: change 'parameters' to ServiceObject.META_PARAMS
        meta = {ServiceObject.META_DESCRIPTION: ARCHIVE_KEYWORD,
                ServiceObject.META_KEYWORDS: [ARCHIVE_KEYWORD],
                'parameters': self.in_param_fname}
        grdset = Gridset(name=self.archiveName, metadata=meta, shapeGrid=shp,
                         epsgcode=self.scenPkg.epsgcode,
                         user_id=self.user_id, mod_time=self.woof_time_mjd)
        updatedGrdset = self.scribe.findOrInsertGridset(grdset)
        if updatedGrdset.mod_time < self.woof_time_mjd:
            updatedGrdset.mod_time = self.woof_time_mjd
            self.scribe.updateObject(updatedGrdset)

            # TODO: Decide: do we want to delete old makeflows for this gridset?
            fnames = self.scribe.deleteMFChainsReturnFilenames(updatedGrdset.get_id())
            for fn in fnames:
                os.remove(fn)

            self.scribe.log.info('  Found and updated mod_time for gridset {}'
                                 .format(updatedGrdset.get_id()))
        else:
            self.scribe.log.info('  Inserted new gridset {}'
                                 .format(updatedGrdset.get_id()))

        # TODO: Reset expiration date to Woof-date in MJD

        for code, scen in self.scenPkg.scenarios.items():
            # "Global" PAM (one per scenario/algorithm)
            if code in self.prj_scencodes:
                # TODO: Allow alg to be specified for each species, all in same PAM
                for alg in list(self.algorithms.values()):
                    gPam = self._find_or_add_pam(updatedGrdset, alg, scen)

                # "Global" GRIM (one per scenario)
                if not(self.user_id == DEFAULT_POST_USER) or self.compute_mcpa:
                    scenGrim = self._find_or_add_grim(updatedGrdset, scen)
                    scenGrims[code] = scenGrim

        return scenGrims, updatedGrdset

    # ................................
    def _init_grim_intersect(self, lyr, mtx):
        """
        @summary: Initialize model, projections for inputs/algorithm.
        """
        mtxcol = None
        intersect_params = {MatrixColumn.INTERSECT_PARAM_WEIGHTED_MEAN: True}

        if lyr is not None:
            # TODO: Save process_type into the DB??
            if LMFormat.is_gdal(driver=lyr.dataFormat):
                ptype = ProcessType.INTERSECT_RASTER_GRIM
            else:
                self.scribe.log.debug('Vector intersect not yet implemented for GRIM column {}'
                                      .format(mtxcol.get_id()))

            # TODO: Change ident to lyr.ident when that is populated
            tmpCol = MatrixColumn(
                None, mtx.get_id(), self.user_id, layer=lyr,
                shapegrid=self.shapegrid, intersect_params=intersect_params,
                   squid=lyr.squid, ident=lyr.name, process_type=ptype,
                   status=JobStatus.GENERAL, status_mod_time=self.woof_time_mjd,
                   postToSolr=False)
            mtxcol = self.scribe.find_or_insert_matrixColumn(tmpCol)

            # DB does not populate with shapegrid on insert
            mtxcol.shapegrid = self.shapegrid

            # TODO: This is a hack, post to solr needs to be retrieved from DB
            mtxcol.postToSolr = False
            if mtxcol is not None:
                self.scribe.log.debug('Found/inserted MatrixColumn {}'.format(mtxcol.get_id()))
                # Reset process_type (not in db)
                mtxcol.process_type = ptype
        return mtxcol

    # ................................
    def _get_mc_process_type(self, mtxColumn, mtxType):
        """
        @summary Initialize configured and stored inputs for ArchiveFiller class.
        """
        if LMFormat.is_ogr(driver=mtxColumn.layer.dataFormat):
            if mtxType == MatrixType.PAM:
                ptype = ProcessType.INTERSECT_VECTOR
            elif mtxType == MatrixType.GRIM:
                raise LMError('Vector GRIM intersection is not implemented')
        else:
            if mtxType == MatrixType.PAM:
                ptype = ProcessType.INTERSECT_RASTER
            elif mtxType == MatrixType.GRIM:
                ptype = ProcessType.INTERSECT_RASTER_GRIM
        return ptype

    # ................................
    def add_tree(self, gridset, encoded_tree=None):
        tree = None
        # Provided tree filename takes precedence
        if self.treeFname is not None:
            name, _ = os.path.splitext(self.treeFname)
            treeFilename = os.path.join(self.user_id_path, self.treeFname)
            if os.path.exists(treeFilename):
                baretree = Tree(name, dlocation=treeFilename, user_id=self.user_id,
                                gridsetId=gridset.get_id(), mod_time=self.woof_time_mjd)
                baretree.read()
                tree = self.scribe.findOrInsertTree(baretree)
            else:
                self.scribe.log.warning('No tree at {}'.format(treeFilename))
        elif encoded_tree is not None:
            tree = self.scribe.findOrInsertTree(encoded_tree)

        if tree is not None:
            # Update tree properties and write file
            tree.clear_dlocation()
            tree.set_dlocation()
            tree.writeTree()
            tree.update_mod_time(gmt().mjd)
            # Update database
            success = self.scribe.updateObject(tree)
            self._fix_permissions(files=[tree.get_dlocation()])

            # Save tree link to gridset
            print("Add tree to grid set")
            gridset.add_tree(tree)
            gridset.update_mod_time(self.woof_time_mjd)

            self.scribe.updateObject(gridset)
        return tree

    # ................................
    def _get_bg_meta(self, bgFname):
        # defaults for no metadata file
        # lower-case dict keys
        bgkeyword = 'biogeographic hypothesis'
        lyrMeta = {MatrixColumn.INTERSECT_PARAM_VAL_NAME.lower(): None,
                   ServiceObject.META_DESCRIPTION.lower():
        'Biogeographic hypothesis based on layer {}'.format(bgFname)}
        fpthbasename, _ = os.path.splitext(bgFname)
        metaFname = fpthbasename + LMFormat.JSON.ext
        if os.path.exists(metaFname):
            with open(metaFname) as f:
                meta = json.load(f)
                if type(meta) is dict:
                    for k, v in meta.items():
                        lyrMeta[k.lower()] = v
                    # Add keyword to metadata
                    try:
                        kwdStr = meta[ServiceObject.META_KEYWORDS]
                        keywords = kwdStr.split(',')
                        if bgkeyword not in keywords:
                            keywords.append(bgkeyword)
                    except:
                        meta[ServiceObject.META_KEYWORDS] = bgkeyword
                else:
                    raise LMError('Metadata must be a dictionary or a JSON-encoded dictionary')
        return lyrMeta

    # ................................
    def _get_other_layer_filenames(self):
        layers = []
        for lyrname in self.other_lyr_names:
            lyrpth = os.path.join(self.user_id_path, lyrname)
            # accept vector shapefiles
            if os.path.exists(lyrpth + LMFormat.SHAPE.ext):
                layers.append((lyrname, lyrpth + LMFormat.SHAPE.ext))
            # accept raster geotiffs
            elif os.path.exists(lyrpth + LMFormat.GTIFF.ext):
                layers.append((lyrname, lyrpth + LMFormat.GTIFF.ext))
            # accept shapefiles or geotiffs in a
            else:
                self.scribe.log.warning('No layers at {}'.format(lyrpth))
        return layers

    # ................................
    def add_other_layers(self):
        """
        @note: assumes same EPSG as scenario provided
        """
        otherLayerNames = []
        layers = self._get_other_layer_filenames()
        for (lyrname, fname) in layers:
            lyr = None
            if fname.endswith(LMFormat.SHAPE.ext):
                lyr = Vector(lyrname, self.user_id, self.scenPkg.epsgcode,
                             dlocation=fname,
                             dataFormat=LMFormat.SHAPE.driver,
                             mod_time=self.woof_time_mjd)
                updatedLyr = self.scribe.findOrInsertLayer(lyr)
                otherLayerNames.append(updatedLyr.name)
            elif fname.endswith(LMFormat.GTIFF.ext):
                lyr = Raster(lyrname, self.user_id, self.scenPkg.epsgcode,
                             dlocation=fname,
                             dataFormat=LMFormat.GTIFF.driver,
                             mod_time=self.woof_time_mjd)
            if lyr is not None:
                updatedLyr = self.scribe.findOrInsertLayer(lyr)
                otherLayerNames.append(updatedLyr.name)
        self.scribe.log.info('  Added other layers {} for user'.format(otherLayerNames))
        return otherLayerNames

    # ................................
    def _get_biogeo_hypotheses_layer_filenames(self, biogeoName, usrPath):
        bghypFnames = []
        if biogeoName is not None:
            bgpth = os.path.join(usrPath, biogeoName)
            if os.path.exists(bgpth + LMFormat.SHAPE.ext):
                bghypFnames = [bgpth + LMFormat.SHAPE.ext]
            elif os.path.isdir(bgpth):
                import glob
                pattern = os.path.join(bgpth, '*' + LMFormat.SHAPE.ext)
                bghypFnames = glob.glob(pattern)
            else:
                self.scribe.log.warning('No biogeo shapefiles at {}'.format(bgpth))
        return bghypFnames

    # ................................
    def add_biogeo_hypotheses_matrix_and_layers(self, gridset):
        biogeo_layer_names = []
        bgMtx = None

        if len(self.bghypFnames) > 0:
            mtxKeywords = ['biogeographic hypotheses']
            for bgFname in self.bghypFnames:
                if os.path.exists(bgFname):
                    lyrMeta = self._get_bg_meta(bgFname)
                    valAttr = lyrMeta[MatrixColumn.INTERSECT_PARAM_VAL_NAME.lower()]
                    try:
                        name = lyrMeta['name']
                    except:
                        name, _ = os.path.splitext(os.path.basename(bgFname))
                    mtxKeywords.append('Layer {}'.format(name))
                    lyr = Vector(name, self.user_id, self.scenPkg.epsgcode,
                                 dlocation=bgFname, metadata=lyrMeta,
                                 dataFormat=LMFormat.SHAPE.driver,
                                 valAttribute=valAttr, mod_time=self.woof_time_mjd)
                    updatedLyr = self.scribe.findOrInsertLayer(lyr)
                    biogeo_layer_names.append(updatedLyr.name)
                    self.scribe.log.info('  Added {} layers for biogeo hypotheses matrix'
                                         .format(len(biogeo_layer_names)))
            # Add the matrix to contain biogeo hypotheses layer intersections
            meta = {ServiceObject.META_DESCRIPTION.lower():
                  'Biogeographic Hypotheses for archive {}'.format(self.archiveName),
                  ServiceObject.META_KEYWORDS.lower(): mtxKeywords}
            tmpMtx = LMMatrix(
                None, matrix_type=MatrixType.BIOGEO_HYPOTHESES,
                              process_type=ProcessType.ENCODE_HYPOTHESES,
                              user_id=self.user_id, gridset=gridset, metadata=meta,
                              status=JobStatus.INITIALIZE, status_mod_time=self.woof_time_mjd)
            bgMtx = self.scribe.find_or_insert_matrix(tmpMtx)
            if bgMtx is None:
                self.scribe.log.info('  Failed to add biogeo hypotheses matrix')
        return bgMtx, biogeo_layer_names

    # ................................
    def add_grim_mfs(self, default_grims, target_dir):
        rules = []

        # Get shapegrid rules / files
        shapegrid_filename = self.shapegrid.get_dlocation()

        for code, grim in default_grims.items():
            mtxcols = self.scribe.get_columns_for_matrix(grim.get_id())
            self.scribe.log.info(
                '  Adding {} grim columns for scencode {}'.format(
                    len(mtxcols), code))

            col_filenames = []
            for mtxcol in mtxcols:
                mtxcol.postToSolr = False
                mtxcol.process_type = self._get_mc_process_type(
                    mtxcol, grim.matrix_type)
                mtxcol.shapegrid = self.shapegrid

                relDir, _ = os.path.splitext(
                    mtxcol.layer.get_relative_dlocation())
                col_filename = os.path.join(
                    target_dir, relDir, mtxcol.getTargetFilename())
                try:
                    min_percent = mtxcol.intersect_params[
                        mtxcol.INTERSECT_PARAM_MIN_PERCENT]
                except KeyError:
                    min_percent = None
                intersect_cmd = GrimRasterCommand(
                    shapegrid_filename, mtxcol.layer.get_dlocation(),
                    col_filename, minPercent=min_percent, ident=mtxcol.ident)
                rules.append(intersect_cmd.get_makeflow_rule())

                # Keep track of intersection filenames for matrix concatenation
                col_filenames.append(col_filename)

            # Add concatenate command
            rules.extend(
                self._get_matrix_assembly_and_stockpile_rules(
                    grim.get_id(), ProcessType.CONCATENATE_MATRICES,
                    col_filenames, work_dir=target_dir))

        return rules

    # ................................
    def _get_matrix_assembly_and_stockpile_rules(self, matrix_id, process_type,
                                                 col_filenames, work_dir=None):
        """Get assembly and stockpile rules for a matrix

        Args:
            matrix_id : The matrix database id
                process_type : The ProcessType constant for the process used to
            create this matrix
            col_filenames : A list of file names for each column in the matrix
            work_dir : A relative directory where work should be performed
        """
        rules = []
        if work_dir is None:
            work_dir = ''

        # Add concatenate command
        mtx_out_filename = os.path.join(
            work_dir, 'mtx_{}{}'.format(matrix_id, LMFormat.MATRIX.ext))
        concat_cmd = ConcatenateMatricesCommand(
            col_filenames, '1', mtx_out_filename)
        rules.append(concat_cmd.get_makeflow_rule())

        # Stockpile matrix
        mtx_success_filename = os.path.join(
            work_dir, 'mtx_{}.success'.format(matrix_id))
        stockpile_cmd = StockpileCommand(
            process_type, matrix_id, mtx_success_filename, mtx_out_filename,
            status=JobStatus.COMPLETE)
        rules.append(stockpile_cmd.get_makeflow_rule(local=True))
        return rules

    # ................................
    def _get_idig_query_cmd(self, ws_dir):
        if not os.path.exists(self.taxon_id_filename):
            raise LMError('Taxon ID file {} is missing'.format(self.taxon_id_filename))

        # Note: These paths must exist longer than the workflow because they
        #    will be used by a different workflow
        base_fname = os.path.basename(os.path.splitext(self.taxon_id_filename)[0])
        earl = EarlJr()
        tmp_pth = earl.createDataPath(self.user_id, LMFileType.TEMP_USER_DATA)
        self._fix_permissions(dirs=[tmp_pth])
        point_output_file = os.path.join(tmp_pth, base_fname + LMFormat.CSV.ext)
        meta_output_file = os.path.join(tmp_pth, base_fname + LMFormat.JSON.ext)

        # Success file should be in workspace, it will be sent to boomer
        success_file = os.path.join(ws_dir, base_fname + '.success')

        idigCmd = IdigbioQueryCommand(
            self.taxon_id_filename, point_output_file, meta_output_file,
            success_file, missing_id_file=None)
        return idigCmd, point_output_file

    # ................................
    def _get_taxonomy_command(self, target_dir):
        """
        @summary: Create a Makeflow to initiate Boomer with inputs assembled 
                  and configFile written by BOOMFiller.init_boom.
        @todo: Define format and enable ingest user taxonomy, commented out below
        """
        cattaxCmd = taxSuccessFname = taxSuccessLocalFname = taxDataFname = None
        config = Config(site_fn=self.in_param_fname)
        if self.dataSource == SpeciesDatasource.GBIF:
            taxDataBasename = self._get_boom_param(config,
                        BoomKeys.GBIF_TAXONOMY_FILENAME, GBIF_TAXONOMY_FILENAME)
            taxDataFname = os.path.join(SPECIES_DATA_PATH, taxDataBasename)
            taxSourceName = TAXONOMIC_SOURCE['GBIF']['name']
            taxSourceUrl = TAXONOMIC_SOURCE['GBIF']['url']

        # If there is taxonomy ...
        if taxDataFname and os.path.exists(taxDataFname):
            taxDataBase, _ = os.path.splitext(taxDataFname)
            taxSuccessFname = os.path.join(taxDataBase + '.success')
            if os.path.exists(taxSuccessFname):
                self.scribe.log.info('Taxonomy {} has already been cataloged'
                                     .format(taxDataFname))
            else:
                # logfile, walkedTaxFname added to outputs in command construction
                taxSuccessLocalFname = os.path.join(
                    target_dir, 'catalog_taxonomy.success')
                # Write taxonomy success to workspace and pass that along, also
                #    copy local taxonomy success file to absolute location
                cattaxCmd = ChainCommand(
                    [CatalogTaxonomyCommand(
                        taxSourceName, taxDataFname, taxSuccessLocalFname,
                        source_url=taxSourceUrl, delimiter='\t'),
                    SystemCommand(
                        'cp', '{} {}'.format(
                            taxSuccessLocalFname, taxSuccessFname),
                        inputs=taxSuccessLocalFname)])
        return cattaxCmd, taxSuccessLocalFname

    # ................................
    def _write_update_MF(self, mfchain):
        mfchain.write()
        # Give lmwriter rw access (this script may be run as root)
        self._fix_permissions(files=[mfchain.get_dlocation()])
        # Set as ready to go
        mfchain.update_status(JobStatus.INITIALIZE)
        self.scribe.updateObject(mfchain)
        try:
            self.scribe.log.info('  Wrote Makeflow {} for {} for gridset {}'
                .format(mfchain.objId,
                        mfchain.mfMetadata[MFChain.META_DESCRIPTION],
                        mfchain.mfMetadata[MFChain.META_GRIDSET]))
        except:
            self.scribe.log.info('  Wrote Makeflow {}'.format(mfchain.objId))
        return mfchain

    # ................................
    def add_boom_rules(self, tree, target_dir):
        """
        @summary: Create a Makeflow to initiate Boomer with inputs assembled 
                  and configFile written by BOOMFiller.init_boom.
        """
        rules = []
        base_config_fname = os.path.basename(self.outConfigFilename)
        # ChristopherWalken writes when finished walking through
        # species data (initiated by this Makeflow).
        boom_success_fname = os.path.join(target_dir, base_config_fname + '.success')
        boomCmd = BoomerCommand(self.outConfigFilename, boom_success_fname)

        # Add iDigBio MF before Boom, if specified as occurrence input
        if self.dataSource == SpeciesDatasource.TAXON_IDS:
            idigCmd, point_output_file = self._get_idig_query_cmd(target_dir)
            # Update config to User (CSV) datasource and point_output_file
            self.dataSource = SpeciesDatasource.USER
            self.occFname = point_output_file
            self.occSep = IdigbioAPI.DELIMITER
            # Add command to this Makeflow
            rules.append(idigCmd.get_makeflow_rule(local=True))
            # Boom requires iDigBio data
            boomCmd.inputs.extend(idigCmd.outputs)

        # Add taxonomy before Boom, if taxonomy is specified
        cattaxCmd, taxSuccessFname = self._get_taxonomy_command(target_dir)
        if cattaxCmd:
            # Add catalog taxonomy command to this Makeflow
            rules.append(cattaxCmd.get_makeflow_rule(local=True))
            # Boom requires catalog taxonomy completion
            boomCmd.inputs.append(taxSuccessFname)

        # Add boom command to this Makeflow
        rules.append(boomCmd.get_makeflow_rule(local=True))
        return rules

    # ................................
    def _fix_directory_permissions(self, boom_gridset):
        lyrdir = os.path.dirname(boom_gridset.getShapegrid().get_dlocation())
        self._fix_permissions(dirs=[lyrdir])
        earl = EarlJr()
        mfdir = earl.createDataPath(self.user_id, LMFileType.MF_DOCUMENT)
        self._fix_permissions(dirs=[mfdir])

    # ................................
    def _get_partner_tree_data(self, pquery, gbifids, basefilename):
        treename = os.path.basename(basefilename)
        otree, gbif_to_ott, ott_unmatched_gbif_ids = pquery.assembleOTOLData(
                                                            gbifids, treename)
        encoded_tree = pquery.encodeOTTTreeToGBIF(otree, gbif_to_ott,
                                                  scribe=self.scribe)
        return encoded_tree

    # ................................
    def _get_partner_ids(self, pquery, names, basefilename):
        gbif_results_filename = basefilename + '.gids'
        unmatched_names, name_to_gbif_ids = pquery.assembleGBIFTaxonIds(names,
                                                        gbif_results_filename)
        return unmatched_names, name_to_gbif_ids, gbif_results_filename

    # ................................
    def _get_user_input(self, filename):
        items = []
        if os.path.exists(filename):
            try:
                for line in open(filename):
                    items.append(line.strip())
            except:
                raise LMError('Failed to read file {}'.format(filename))
        else:
            raise LMError('File {} does not exist'.format(filename))
        return items

    # ................................
    def init_boom(self):
        try:
            # Also adds user
            self.initialize_inputs()

            # Add or get Shapegrid, Global PAM, Gridset for this archive
            # This updates the gridset, shapegrid, default PAMs (rolling, with no
            #     matrixColumns, default GRIMs with matrixColumns
            scenGrims, boom_gridset = self.add_shapegrid_gpam_gridset()
            # Insert other layers that may be used for SDM_MASK or other processing
            otherLayerNames = self.add_other_layers()

            # Create makeflow for computations and start rule list
            # TODO: Init makeflow
            script_name = os.path.splitext(os.path.basename(__file__))[0]
            meta = {
                MFChain.META_CREATED_BY: script_name,
                MFChain.META_GRIDSET: boom_gridset.get_id(),
                MFChain.META_DESCRIPTION: 'Makeflow for gridset {}'.format(
                    boom_gridset.get_id())
                }
            new_mfc = MFChain(
                self.user_id, priority=Priority.HIGH, metadata=meta,
                status=JobStatus.GENERAL, status_mod_time=gmt().mjd)
            gridset_mf = self.scribe.insertMFChain(
                new_mfc, boom_gridset.get_id())
            target_dir = gridset_mf.getRelativeDirectory()
            rules = []

            # Add GRIM rules
            rules.extend(self.add_grim_mfs(scenGrims, target_dir))

            # Check for a file OccurrenceLayer Ids for existing or PUBLIC user
            if self.occIdFname:
                self._check_occurrence_sets()

            # Fix user makeflow and layer directory permissions
            self._fix_directory_permissions(boom_gridset)

            # If there is a tree, add db object
            tree = self.add_tree(boom_gridset, encoded_tree=None)

            # If there are biogeographic hypotheses, add layers and matrix
            (biogeo_mtx, biogeo_layer_names
             ) = self.add_biogeo_hypotheses_matrix_and_layers(boom_gridset)

            # init Makeflow
            if biogeo_mtx and len(biogeo_layer_names) > 0:
                # TODO: Create a separate module to create BG Hypotheses
                #       encoding Makeflow, independent of Boom completion
                #       so this may be added later or called from this script
                # Add BG hypotheses
                bgh_success_fname = os.path.join(target_dir, 'bg.success')
                bg_cmd = EncodeBioGeoHypothesesCommand(
                    self.user_id, boom_gridset.name, bgh_success_fname)
                rules.append(bg_cmd.get_makeflow_rule(local=True))

            # This also adds commands for iDigBio occurrence data retrieval
            #   and taxonomy insertion before Boom
            #   and tree encoding after Boom
            rules.extend(self.add_boom_rules(tree, target_dir))

            # Write config file for archive, update permissions
            self.write_config_file(tree=tree, biogeoLayers=biogeo_layer_names)

            # Write rules
            gridset_mf.add_commands(rules)
            self._write_update_MF(gridset_mf)

        finally:
            self.close()

        # BOOM POST from web requires gridset object to be returned
        return boom_gridset


# .............................................................................
def main():
    """Main method for script
    """
    parser = argparse.ArgumentParser(
             description=(""""Populate a Lifemapper archive with metadata for 
                              single- or multi-species computations specific to 
                              the configured input data or the data package 
                              named."""))
    parser.add_argument('param_file', default=None,
             help=('Parameter file for the workflow with inputs and outputs ' +
                   'to be created from these data.'))
    parser.add_argument('--logname', type=str, default=None,
             help=('Basename of the logfile, without extension'))
    args = parser.parse_args()
    paramFname = args.param_file
    logname = args.logname

    if paramFname is not None and not os.path.exists(paramFname):
        print(('Missing configuration file {}'.format(paramFname)))
        sys.exit(-1)

    if logname is None:
        scriptname, _ = os.path.splitext(os.path.basename(__file__))
        secs = time.time()
        timestamp = "{}".format(time.strftime("%Y%m%d-%H%M", time.localtime(secs)))
        logname = '{}.{}'.format(scriptname, timestamp)

    print(('Running initWorkflow with paramFname = {}'
          .format(paramFname)))

    filler = BOOMFiller(paramFname, logname=logname)
    gs = filler.init_boom()
    print(('Completed initWorkflow creating gridset: {}'.format(gs.get_id())))


# .............................................................................
if __name__ == '__main__':
    main()

"""
import ConfigParser
import json
import os
import stat
import types

from LmBackend.command.boom import BoomerCommand
from LmBackend.command.common import (IdigbioQueryCommand ,
    ConcatenateMatricesCommand, SystemCommand, ChainCommand)
from LmBackend.command.server import (
    CatalogTaxonomyCommand, EncodeBioGeoHypothesesCommand, StockpileCommand)
from LmBackend.common.lmobj import LMError, LMObject

from LmCommon.common.api_query import IdigbioAPI
from LmCommon.common.config import Config
from LmCommon.common.lmconstants import (JobStatus, LMFormat, MatrixType,
      ProcessType, DEFAULT_POST_USER, GBIF, BoomKeys,
      SERVER_BOOM_HEADING, SERVER_SDM_MASK_HEADING_PREFIX,
      SERVER_SDM_ALGORITHM_HEADING_PREFIX,
      SERVER_DEFAULT_HEADING_POSTFIX, SERVER_PIPELINE_HEADING)
from LmCommon.common.ready_file import ready_filename

from LmDbServer.common.lmconstants import (SpeciesDatasource, TAXONOMIC_SOURCE)
from LmDbServer.common.localconstants import (GBIF_PROVIDER_FILENAME,
                                              GBIF_TAXONOMY_FILENAME)
from LmDbServer.tools.catalog_scen_package import SPFiller
from LmServer.common.data_locator import EarlJr
from LmServer.common.lmconstants import (ARCHIVE_KEYWORD, GGRIM_KEYWORD,
                           GPAM_KEYWORD, LMFileType, Priority, ENV_DATA_PATH,
                           PUBLIC_ARCHIVE_NAME, DEFAULT_EMAIL_POSTFIX,
                           SPECIES_DATA_PATH, DEFAULT_NUM_PERMUTATIONS)
from LmServer.common.lmuser import LMUser
from LmServer.common.localconstants import PUBLIC_USER
from LmServer.common.log import ScriptLogger
from LmServer.base.layer import Vector
from LmServer.base.service_object import ServiceObject
from LmServer.base.utilities import is_lm_user
from LmServer.db.borg_scribe import BorgScribe
from LmServer.legion.algorithm import Algorithm
from LmServer.legion.gridset import Gridset
from LmServer.legion.lm_matrix import LMMatrix
from LmServer.legion.mtx_column import MatrixColumn
from LmServer.legion.process_chain import MFChain
from LmServer.legion.shapegrid import Shapegrid
from LmServer.legion.tree import Tree
from LmBackend.command.single import GrimRasterCommand

from LmDbServer.boom.initWorkflow import *


# Public archive
config_file = '/opt/lifemapper/config/boom.public.params'

import time
secs = time.time()
timestamp = "{}".format(time.strftime("%Y%m%d-%H%M", time.localtime(secs)))
logname = 'initWorkflow.debug.{}'.format(timestamp)

self = BOOMFiller(config_file, logname=logname)
self.initialize_inputs()

###################################################################
###################################################################

"""<|MERGE_RESOLUTION|>--- conflicted
+++ resolved
@@ -765,13 +765,8 @@
                     # Write new shapegrid
                     dloc = newshp.get_dlocation()
                     newshp.buildShape(overwrite=True)
-<<<<<<< HEAD
                     validData, _ = Shapegrid.test_vector(dloc)
                     self._fixPermissions(files=newshp.get_shapefiles())
-=======
-                    validData, _ = Shapegrid.testVector(dloc)
-                    self._fix_permissions(files=newshp.get_shapefiles())
->>>>>>> 16e669c4
                 except Exception as e:
                     self.scribe.log.warning('Unable to build Shapegrid ({})'.format(str(e)))
                 if not validData:
