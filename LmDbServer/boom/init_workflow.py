"""Initialize a BOOM workflow."""
import argparse
import configparser
import glob
import imp
import json
import logging
import os
import stat
import sys
import time

from LmBackend.command.boom import BoomerCommand
from LmBackend.command.common import (
    ChainCommand, ConcatenateMatricesCommand, IdigbioQueryCommand,
    SystemCommand)
from LmBackend.command.server import (
    CatalogTaxonomyCommand, EncodeBioGeoHypothesesCommand, StockpileCommand)
from LmBackend.command.single import GrimRasterCommand
from LmBackend.common.lmobj import LMError, LMObject
from LmCommon.common.api_query import IdigbioAPI
from LmCommon.common.config import Config
from LmCommon.common.lmconstants import (
    BoomKeys, DEFAULT_POST_USER, GBIF, JobStatus, LMFormat, MatrixType,
    ProcessType, SERVER_BOOM_HEADING, SERVER_DEFAULT_HEADING_POSTFIX,
    SERVER_SDM_ALGORITHM_HEADING_PREFIX, SERVER_SDM_MASK_HEADING_PREFIX)
from LmCommon.common.ready_file import ready_filename
from LmCommon.common.time import gmt
from LmDbServer.common.lmconstants import (SpeciesDatasource, TAXONOMIC_SOURCE)
from LmDbServer.common.localconstants import (
    GBIF_PROVIDER_FILENAME, GBIF_TAXONOMY_FILENAME)
from LmDbServer.tools.catalog_scen_package import SPFiller
from LmServer.base.layer import Vector, Raster
from LmServer.base.service_object import ServiceObject
from LmServer.base.utilities import is_lm_user
from LmServer.common.data_locator import EarlJr
from LmServer.common.lmconstants import (
    ARCHIVE_KEYWORD, DEFAULT_EMAIL_POSTFIX, DEFAULT_NUM_PERMUTATIONS,
    ENV_DATA_PATH, GGRIM_KEYWORD, GPAM_KEYWORD, LMFileType, Priority,
    SPECIES_DATA_PATH)
from LmServer.common.lmuser import LMUser
from LmServer.common.localconstants import PUBLIC_USER
from LmServer.common.log import ScriptLogger
from LmServer.db.borg_scribe import BorgScribe
from LmServer.legion.algorithm import Algorithm
from LmServer.legion.gridset import Gridset
from LmServer.legion.lm_matrix import LMMatrix
from LmServer.legion.mtx_column import MatrixColumn
from LmServer.legion.process_chain import MFChain
from LmServer.legion.shapegrid import Shapegrid
from LmServer.legion.tree import Tree


# .............................................................................
class BOOMFiller(LMObject):
    """Populate database with BOOM archive inputs.

    Class to:
        1) populate a Lifemapper database with inputs for a BOOM archive
            including: user, scenario package, shapegrid, Tree,
                Biogeographic Hypotheses, gridset
        2) If named scenario package does not exist for the user, add it.
        3) create default matrices for each scenario, PAMs for SDM projections
            and GRIMs for Scenario layers
        4) Write a configuration file for computations (BOOM daemon) on the
            inputs
        5) Write a Makeflow to begin the BOOM daemon
    """

    # ................................
    def __init__(self, param_fname, logname=None):
<<<<<<< HEAD
        """
        @summary Constructor for BOOMFiller class.
=======
        """Constructor.
        
        Args:
            param_fname: Absolute path to file containing parameters for 
                initiating a Lifemapper workflow
            logname: name for logfile
>>>>>>> 53b2340c
        """
        super(BOOMFiller, self).__init__()

        scriptname, _ = os.path.splitext(os.path.basename(__file__))
        self.name = scriptname
        if logname is None:
            secs = time.time()
            timestamp = "{}".format(
                time.strftime("%Y%m%d-%H%M", time.localtime(secs)))
            logname = '{}.{}'.format(scriptname, timestamp)
        self.log_name = logname

        self.in_param_fname = param_fname
        # Get database
        try:
            self.scribe = self._get_db(self.log_name)
        except Exception:
            raise
        self.open()

        # Initialize variables
        self.user_id = self.user_id_path = self.user_email = None
        self.user_taxonomy_base_filename = self.archive_name = None
        self.priority = self.scen_package_name = self.data_source = None
        self.occ_id_fname = self.taxon_name_filename = None
        self.taxon_id_filename = self.occ_fname = self.occ_sep = None
        self.min_points = self.exp_date = self.algorithms = None
        self.do_assemble_pams = self.grid_bbox = self.cell_sides = None
        self.cell_size = self.grid_name = self.intersect_params = None
        self.mask_alg = self.tree_fname = self.bg_hyp_fnames = None
        self.compute_pam_stats = self.compute_mcpa = None
        self.num_permutations = self.scen_pkg = self.shapegrid = None
        self.other_lyr_names = self.woof_time_mjd = None
        self.out_config_filename = self.mdl_scencode = None
        self.prj_scencodes = None

    # ................................
    @property
    def log(self):
        """Gets the logger off of the scribe attribute."""
        return self.scribe.log

    # ................................
    def initialize_inputs(self):
        """Initialize configured inputs for workflow."""
        (self.user_id, self.user_id_path,
         self.user_email,
         self.user_taxonomy_base_filename,
         self.archive_name,
         self.priority,
         self.scen_package_name,
         mdl_scencode,
         prj_scencodes,
         self.data_source,
         self.occ_id_fname,
         self.taxon_name_filename,
         self.taxon_id_filename,
         self.occ_fname,
         self.occ_sep,
         self.min_points,
         self.exp_date,
         self.algorithms,
         self.do_assemble_pams,
         self.grid_bbox,
         self.cell_sides,
         self.cell_size,
         self.grid_name,
         self.intersect_params,
         self.mask_alg,
         self.tree_fname,
         self.bg_hyp_fnames,
         self.compute_pam_stats,
         self.compute_mcpa,
         self.num_permutations,
         self.other_lyr_names) = self.read_param_vals()
        self.woof_time_mjd = gmt().mjd
        earl = EarlJr()
        self.out_config_filename = earl.create_filename(
            LMFileType.BOOM_CONFIG, obj_code=self.archive_name,
            usr=self.user_id)

        # TODO: Decide: do we want to start from beginning of species CSV
        #         for every woof???
        start_file = earl.create_start_walken_filename(
            self.user_id, self.archive_name)
        if os.path.exists(start_file):
            os.remove(start_file)

        # Add/find user for this Boom process (should exist)
        self.add_user()

        # Find existing scenarios or create from user or public ScenPackage
        #    metadata
        self.scen_pkg = self.find_or_add_scenario_package()
        (self.mdl_scencode, self.prj_scencodes,
         mask_lyr_name_scen) = self.find_mdl_proj_scenarios(
             mdl_scencode, prj_scencodes)
        # TODO: Allow any existing raster with intersecting region
        # TODO: Allow packaging of ancillary layers in data package,
        #       specify role in params file
        if self.mask_alg:
            if self.mask_alg.code == 'hull_region_intersect':
                mask_lyr_name = self.mask_alg.getParameterValue('region')
                # TODO: Delete this from Scenario packages and code
                # Take SDM_MASK_META from old (v2.0) scenario metadata
                if mask_lyr_name is None:
                    self.mask_alg.setParameter('region', mask_lyr_name_scen)

        # Fill grid bbox with scenario package (intersection of all bboxes) if
        #    it is absent
        if self.grid_bbox is None:
            self.grid_bbox = self.scen_pkg.bbox

        # Created by addArchive
        self.shapegrid = None

    # ................................
    def find_or_add_scenario_package(self):
<<<<<<< HEAD
        """Find Scenarios from codes.

        Note:
            - Boom parameters must include SCENARIO_PACKAGE, and optionally,
                SCENARIO_PACKAGE_MODEL_SCENARIO,
                SCENARIO_PACKAGE_PROJECTION_SCENARIOS
            - If SCENARIO_PACKAGE_PROJECTION_SCENARIOS is not present, SDMs
                will be projected onto all scenarios
            - This code can only parse scenario metadata marked as version 2.x
=======
        """Find or add Scenarios from configured input codes 
        
        Note:
            Boom parameters must include SCENARIO_PACKAGE, 
                and optionally, SCENARIO_PACKAGE_MODEL_SCENARIO,
                SCENARIO_PACKAGE_PROJECTION_SCENARIOS. 
                If SCENARIO_PACKAGE_PROJECTION_SCENARIOS is not present, SDMs 
                will be projected onto all scenarios
        
        Note: 
            This code can only parse scenario metadata marked as version 2.x
>>>>>>> 53b2340c
        """
        # Make sure Scenario Package exists for this user
        scen_package = self.scribe.get_scen_package(
            user_id=self.user_id, scen_package_name=self.scen_package_name,
            fill_layers=True)
        if scen_package is None:
            # See if metadata exists in user or public environmental directory
            sp_meta_fname = None
            for pth in (self.user_id_path, ENV_DATA_PATH):
                this_fname = os.path.join(pth, self.scen_package_name + '.py')
                if os.path.exists(this_fname):
                    sp_meta_fname = this_fname
                    break
                #  sp_meta_fname = os.path.join(ENV_DATA_PATH,
                #    self.scen_package_name + '.py')
            if sp_meta_fname is None:
                raise LMError(
                    ('ScenPackage {} must be authorized for user {} or all '
                     'users (with public metadata file {})').format(
                         self.scen_package_name, self.user_id, sp_meta_fname))

            sp_filler = SPFiller(
                sp_meta_fname, self.user_id, scribe=self.scribe)
            scen_package = sp_filler.catalog_scen_packages()

        return scen_package

    # ................................
    def find_mdl_proj_scenarios(self, mdl_scencode, prj_scencodes):
<<<<<<< HEAD
        """Find which Scenario for modeling, which (list) for projecting.

        Note:
            Boom parameters must include SCENARIO_PACKAGE, may include
                SCENARIO_PACKAGE_MODEL_SCENARIO,
                SCENARIO_PACKAGE_PROJECTION_SCENARIOS
=======
        """Find Scenario for modeling, which for projecting.
        
        Args:
            mdl_scencode: scenario code to use for SDM modeling
            prj_scencodes: list of scenario codes to use for SDM projecting
            
        Note:
            If either of these codes is None, use the scenario designated as 
                "base" in the scenario package metadata for modeling, and use
                all scenarios in the package for projecting.
>>>>>>> 53b2340c
        """
        valid_scencodes = list(self.scen_pkg.scenarios.keys())
        if len(valid_scencodes) == 0 or None in valid_scencodes:
            raise LMError(
                ('ScenPackage {} metadata is incorrect, scenario '
                 'codes = {}').format(self.scen_package_name, valid_scencodes))

        # TODO: Allow alternate masklayer for any Scenario, requires test
        #    and/or transform
        base_scencode, mask_lyr_name = self._find_scenpkg_base_and_mask(
            self.scen_package_name)
        if base_scencode not in valid_scencodes:
            raise LMError(
                ('ScenPackage {} metadata is incorrect, {} not in scenarios'
                 ).format(self.scen_package_name, base_scencode))

        # If model Scenarios are not listed, use scenPackage default baseline
        if mdl_scencode is None:
            mdl_scencode = base_scencode
        # If model scenarios does not match scenPackage, error params file
        elif mdl_scencode not in valid_scencodes:
            raise LMError(
                ('Params file {} metadata is incorrect, {} not in scenarios '
                 '{} for package {}').format(
                     self.in_param_fname, mdl_scencode, valid_scencodes,
                     self.scen_package_name))
        # If projection Scenarios are not listed, use all scenarios in
        #    scenPackage
        if not prj_scencodes:
            prj_scencodes = valid_scencodes
        # If any prj scenario does not match scenPackage, error params file
        else:
            for pcode in prj_scencodes:
                if pcode not in valid_scencodes:
                    raise LMError(
                        ('Params file {} metadata is incorrect, {} not in '
                         'scenarios {} for package {}').format(
                             self.in_param_fname, pcode, valid_scencodes,
                             self.scen_package_name))

        return mdl_scencode, prj_scencodes, mask_lyr_name

    # ................................
    def open(self):
        """Open database connection."""
<<<<<<< HEAD
        success = self.scribe.open_connections()
=======
        success = self.scribe.openConnections()
>>>>>>> 53b2340c
        if not success:
            raise LMError('Failed to open database')

    # ................................
    def close(self):
        """Close database connection."""
<<<<<<< HEAD
        self.scribe.close_connections()
=======
        self.scribe.closeConnections()
>>>>>>> 53b2340c

    # ................................
    @property
    def log_filename(self):
<<<<<<< HEAD
        """Get the log filename."""
=======
        """Return the absolute log filename."""
>>>>>>> 53b2340c
        try:
            fname = self.scribe.log.base_filename
        except Exception:
            fname = None
        return fname

    # ................................
    def _fix_permissions(self, files=None, dirs=None):
        if is_lm_user:
            print('Permissions created correctly by LMUser')
        else:
            dirname = os.path.dirname(self.out_config_filename)
            stats = os.stat(dirname)
            # item 5 is group id; get for lmwriter
            gid = stats[5]
            if files is not None:
                if not isinstance(files, (list, tuple)):
                    files = [files]
                    for file_descriptor in files:
                        try:
                            os.chown(file_descriptor, -1, gid)
                            os.chmod(file_descriptor, 0o664)
                        except Exception as e:
                            print((
                                'Failed to fix permissions on {} ({})'.format(
                                    file_descriptor, e)))
            if dirs is not None:
                if not isinstance(dirs, (list, tuple)):
                    dirs = [dirs]
                    for my_dir in dirs:
                        currperms = oct(os.stat(my_dir)[stat.ST_MODE])[-3:]
                        if currperms != '775':
                            try:
                                os.chown(my_dir, -1, gid)
                                os.chmod(my_dir, 0o775)
                            except Exception as e:
                                print((
                                    'Failed to fix permissions on {}'.format(
                                        my_dir)))

    # ................................
    @staticmethod
    def _get_db(log_name):
        logger = ScriptLogger(log_name, level=logging.INFO)
        # DB connection
        return BorgScribe(logger)

    # ................................
    @staticmethod
    def _get_algorithm(config, alg_heading):
        """Get a configured algorithm.

        Returns:
            Algorithm - Configured with the parameters in config
        """
        acode = config.get(alg_heading, BoomKeys.ALG_CODE)
        alg = Algorithm(acode)
        alg.fill_with_defaults()
        inputs = {}
        # override defaults with any option specified
        alg_options = config.getoptions(alg_heading)
        for name in alg_options:
            pname, ptype = alg.find_param_name_type(name)
            if pname is not None:
                if ptype == int:
                    val = config.getint(alg_heading, pname)
                elif ptype == float:
                    val = config.getfloat(alg_heading, pname)
                else:
                    val = config.get(alg_heading, pname)
                    # Some algorithms(mask) may have a parameter indicating a
                    # layer if so, add name to parameters and object to inputs
                    if acode == 'hull_region_intersect' and pname == 'region':
                        # TODO: re-enable this later.
                        #    Now, always use layer in SDM_MASK_META in
                        #    scenario meta
                        pass
                alg.set_parameter(pname, val)
        if inputs:
            alg.set_inputs(inputs)
        return alg

    # ................................
    def _get_algorithms(self, config,
                        section_prefix=SERVER_SDM_ALGORITHM_HEADING_PREFIX):
        """Get configured algorithms.

        Note:
            Uses default algorithms only if no others exist

        Returns:
            List of Algorithms
        """
        algs = {}
        default_algs = {}
        # Get algorithms for SDM modeling or SDM mask
        sections = config.getsections(section_prefix)
        for alg_heading in sections:
            alg = self._get_algorithm(config, alg_heading)

            if alg_heading.endswith(SERVER_DEFAULT_HEADING_POSTFIX):
                default_algs[alg_heading] = alg
            else:
                algs[alg_heading] = alg
        if len(algs) == 0:
            algs = default_algs
        return algs

    # ................................
    def _find_scenpkg_base_and_mask(self, scen_package_name):
        # pkg_meta, mask_lyr_name = self._findScenPkgMeta(scen_package_name)
        public_scenpkg_meta_file = os.path.join(
            ENV_DATA_PATH, scen_package_name + '.py')
        user_scenpkg_meta_file = os.path.join(
            self.user_id_path, scen_package_name + '.py')
        if os.path.exists(public_scenpkg_meta_file):
            scenpkg_meta_file = public_scenpkg_meta_file
        elif os.path.exists(user_scenpkg_meta_file):
            scenpkg_meta_file = user_scenpkg_meta_file
        else:
            raise LMError(
                'Climate metadata does not exist in {} or {}'.format(
                    public_scenpkg_meta_file, user_scenpkg_meta_file))
        # TODO: change to importlib on python 2.7 --> 3.3+
        try:
            sp_meta = imp.load_source('currentmetadata', scenpkg_meta_file)
        except Exception as e:
            raise LMError(
                'Climate metadata {} cannot be imported; ({})'.format(
                    scenpkg_meta_file, e))
        pkg_meta = sp_meta.CLIMATE_PACKAGES[scen_package_name]
        # Mask is optional
        try:
            mask_lyr_name = sp_meta.SDM_MASK_META['name']
        except Exception:
            mask_lyr_name = None
        base_code = pkg_meta['baseline']
        return base_code, mask_lyr_name

    # ................................
    def read_param_vals(self):
<<<<<<< HEAD
        """Read parameter values."""
        if self.in_param_fname is None or not os.path.exists(
                self.in_param_fname):
            raise LMError(
                'Missing config file {}'.format(self.in_param_fname))
=======
        """Return parameters for workflow from the configuration file."""
        if self.in_param_fname is None or not os.path.exists(self.in_param_fname):
            raise Exception('Missing config file {}'.format(self.in_param_fname))
>>>>>>> 53b2340c

        param_fname = self.in_param_fname
        config = Config(site_fn=param_fname)

        # ..........................
        usr = self._get_boom_param(
            config, BoomKeys.ARCHIVE_USER, default_value=PUBLIC_USER)
        earl = EarlJr()
        user_path = earl.create_data_path(usr, LMFileType.BOOM_CONFIG)
        user_email = self._get_boom_param(
            config, BoomKeys.ARCHIVE_USER_EMAIL,
            default_value='{}{}'.format(usr, DEFAULT_EMAIL_POSTFIX))

        archive_name = self._get_boom_param(config, BoomKeys.ARCHIVE_NAME)
        if archive_name is None:
            raise Exception('Failed to configure ARCHIVE_NAME')

        if usr == PUBLIC_USER:
            def_priority = Priority.NORMAL
        else:
            def_priority = Priority.REQUESTED
        priority = self._get_boom_param(
            config, BoomKeys.ARCHIVE_PRIORITY, default_value=def_priority)

        # ..........................
        # Species data source and input
        occ_fname = occ_sep = user_taxonomy_base_filename = occ_id_fname = None
        taxon_id_filename = taxon_name_filename = None
        data_source = self._get_boom_param(config, BoomKeys.DATA_SOURCE)
        if data_source is None:
            raise Exception('Failed to configure DATA_SOURCE')

        data_source = data_source.upper()
        if data_source not in (
                SpeciesDatasource.GBIF, SpeciesDatasource.USER,
                SpeciesDatasource.EXISTING, SpeciesDatasource.TAXON_IDS,
                SpeciesDatasource.TAXON_NAMES):
            raise LMError('Failed to configure supported DATA_SOURCE')
        if data_source in (SpeciesDatasource.GBIF, SpeciesDatasource.USER):
            occ_fname = self._get_boom_param(config, BoomKeys.OCC_DATA_NAME)
            occ_sep = self._get_boom_param(config, BoomKeys.OCC_DATA_DELIMITER)
            # Taxonomy is optional,
            if data_source == SpeciesDatasource.USER:
                user_taxonomy_base_filename = self._get_boom_param(
                    config, BoomKeys.USER_TAXONOMY_FILENAME)
            if occ_sep is None:
                occ_sep = GBIF.DATA_DUMP_DELIMITER
            if occ_fname is None:
                raise LMError(
                    ('Failed to configure OCC_DATA_NAME for DATA_SOURCE=GBIF '
                     'or USER'))
        elif data_source == SpeciesDatasource.EXISTING:
            occ_id_fname = self._get_boom_param(
                config, BoomKeys.OCC_ID_FILENAME)
            if occ_id_fname is None:
                raise LMError(
                    ('Failed to configure OCC_ID_FILENAME for '
                     'DATA_SOURCE=EXISTING'))
        elif data_source == SpeciesDatasource.TAXON_IDS:
            taxon_id_filename = self._get_boom_param(
                config, BoomKeys.TAXON_ID_FILENAME)
            if taxon_id_filename is None:
                raise LMError(
                    ('Failed to configure TAXON_ID_FILENAME for '
                     'DATA_SOURCE=TAXON_IDS'))
        elif data_source == SpeciesDatasource.TAXON_NAMES:
            taxon_name_filename = self._get_boom_param(
                config, BoomKeys.TAXON_NAME_FILENAME)
            if taxon_name_filename is None:
                raise LMError(
                    ('Failed to configure TAXON_NAME_FILENAME for '
                     'DATA_SOURCE=TAXON_NAMES'))

        # ..........................
        min_points = self._get_boom_param(config, BoomKeys.POINT_COUNT_MIN)
        today = gmt()
        exp_year = self._get_boom_param(
            config, BoomKeys.OCC_EXP_YEAR, default_value=today.year)
        exp_month = self._get_boom_param(
            config, BoomKeys.OCC_EXP_MONTH, default_value=today.month)
        exp_day = self._get_boom_param(
            config, BoomKeys.OCC_EXP_DAY, default_value=today.day)

        # ..........................
        algs = self._get_algorithms(
            config, section_prefix=SERVER_SDM_ALGORITHM_HEADING_PREFIX)
        # ..........................
        # One optional Mask for pre-processing
        mask_alg = None
        mask_alg_list = self._get_algorithms(
            config, section_prefix=SERVER_SDM_MASK_HEADING_PREFIX)
        if mask_alg_list:
            if len(mask_alg_list) == 1:
                mask_alg = list(mask_alg_list.values())[0]
            else:
                raise LMError('Only one PREPROCESSING SDM_MASK supported')
        # ..........................
        # optional MCPA inputs, data values indicate processing steps
        tree_fname = self._get_boom_param(config, BoomKeys.TREE)
        biogeo_name = self._get_boom_param(
            config, BoomKeys.BIOGEO_HYPOTHESES_LAYERS)
        biogeo_hyp_names = self._get_biogeo_hypotheses_layer_filenames(
            biogeo_name, user_path)
        # ..........................
        # optional layer inputs
        other_lyr_names = self._get_boom_param(
            config, BoomKeys.OTHER_LAYERS, default_value=[], is_list=True)
        # ..........................
        # RAD/PAM params, defaults to "Do not intersect"
        intersect_params = None
        compute_pam_stats = None
        compute_mcpa = None
        num_permutations = None

        do_assemble_pams = self._get_boom_param(
            config, BoomKeys.ASSEMBLE_PAMS, is_bool=True, default_value=False)
        grid_bbox = self._get_boom_param(
            config, BoomKeys.GRID_BBOX, is_list=True)
        cell_sides = self._get_boom_param(config, BoomKeys.GRID_NUM_SIDES)
        cell_size = self._get_boom_param(config, BoomKeys.GRID_CELL_SIZE)
        grid_name = '{}-Grid-{}'.format(archive_name, cell_size)
        # TODO: enable filter string
        grid_filter = self._get_boom_param(
            config, BoomKeys.INTERSECT_FILTER_STRING)
        grid_int_val = self._get_boom_param(
            config, BoomKeys.INTERSECT_VAL_NAME)
        grid_min_pct = self._get_boom_param(
            config, BoomKeys.INTERSECT_MIN_PERCENT)
        grid_min_pres = self._get_boom_param(
            config, BoomKeys.INTERSECT_MIN_PRESENCE)
        grid_max_pres = self._get_boom_param(
            config, BoomKeys.INTERSECT_MAX_PRESENCE)
        if do_assemble_pams:
            for var in (
                    grid_bbox, cell_sides, cell_size, grid_int_val,
                    grid_min_pct, grid_min_pres, grid_max_pres):
                if not var:
                    raise LMError(
                        ('Failed to configure one or more GRID parameters: '
                         'GRID_BBOX, GRID_NUM_SIDES, GRID_CELL_SIZE, '
                         'INTERSECT_VAL_NAME, INTERSECT_MIN_PERCENT, '
                         'INTERSECT_MIN_PRESENCE, INTERSECT_MAX_PRESENCE'))
            intersect_params = {
                MatrixColumn.INTERSECT_PARAM_FILTER_STRING: grid_filter,
                MatrixColumn.INTERSECT_PARAM_VAL_NAME: grid_int_val,
                MatrixColumn.INTERSECT_PARAM_MIN_PRESENCE: grid_min_pres,
                MatrixColumn.INTERSECT_PARAM_MAX_PRESENCE: grid_max_pres,
                MatrixColumn.INTERSECT_PARAM_MIN_PERCENT: grid_min_pct
                }
            # More computations, only if
            compute_pam_stats = self._get_boom_param(
                config, BoomKeys.COMPUTE_PAM_STATS, is_bool=True,
                default_value=False)
            compute_mcpa = self._get_boom_param(
                config, BoomKeys.COMPUTE_MCPA, is_bool=True,
                default_value=False)
            num_permutations = self._get_boom_param(
                config, BoomKeys.NUM_PERMUTATIONS,
                default_value=DEFAULT_NUM_PERMUTATIONS)
        # ..........................
        scen_package_name = self._get_boom_param(
            config, BoomKeys.SCENARIO_PACKAGE)
        if scen_package_name is None:
            raise LMError('Failed to configure SCENARIO_PACKAGE')
        mdl_scencode = self._get_boom_param(
            config, BoomKeys.SCENARIO_PACKAGE_MODEL_SCENARIO)
        if mdl_scencode is None:
            self.log.info(
                'Retrieve `baseline` scenario from SCENARIO_PACKAGE metadata')
        prj_scencodes = self._get_boom_param(
            config, BoomKeys.SCENARIO_PACKAGE_PROJECTION_SCENARIOS,
            is_list=True)
        if not prj_scencodes:
            self.log.info(
                'Retrieve all scenarios from SCENARIO_PACKAGE metadata')

        return (usr, user_path, user_email, user_taxonomy_base_filename,
                archive_name, priority, scen_package_name,
                mdl_scencode, prj_scencodes, data_source,
                occ_id_fname, taxon_name_filename, taxon_id_filename,
                occ_fname, occ_sep, min_points, (exp_year, exp_month, exp_day),
                algs, do_assemble_pams, grid_bbox, cell_sides, cell_size,
                grid_name, intersect_params, mask_alg, tree_fname,
                biogeo_hyp_names, compute_pam_stats, compute_mcpa,
                num_permutations, other_lyr_names)

    # ................................
<<<<<<< HEAD
    def write_config_file(self, tree=None, biogeo_layers=None):
        """Write configuration file."""
=======
    def write_config_file(self, tree=None, biogeo_layers=[]):
        """Write all parameters for workflow, including those from the 
            configuration file and system defaults.
        
        Args:
            tree: tree object for a multi-species workflow.
            biogeo_layers: list of names of layers to be used as biogeographic \
                hypotheses in a multi-species workflow.
        """
>>>>>>> 53b2340c
        config = configparser.SafeConfigParser()
        config.add_section(SERVER_BOOM_HEADING)
        # .........................................
        # SDM Algorithms with all parameters
        for heading, alg in self.algorithms.items():
            config.add_section(heading)
            config.set(heading, BoomKeys.ALG_CODE, alg.code)
            for name, val in alg.parameters.items():
                config.set(heading, name, str(val))
        # SDM Mask input for optional pre-processing
        if self.mask_alg is not None:
            config.add_section(SERVER_SDM_MASK_HEADING_PREFIX)
            config.set(SERVER_SDM_MASK_HEADING_PREFIX, BoomKeys.ALG_CODE,
                       self.mask_alg.code)
            for name, val in self.mask_alg.parameters.items():
                config.set(SERVER_SDM_MASK_HEADING_PREFIX, name, str(val))
        # .........................................
        email = self.user_email
        if email is None:
            email = ''
        # General config
        config.set(SERVER_BOOM_HEADING, BoomKeys.ARCHIVE_USER, self.user_id)
        config.set(
            SERVER_BOOM_HEADING, BoomKeys.ARCHIVE_NAME, self.archive_name)
        config.set(
            SERVER_BOOM_HEADING, BoomKeys.ARCHIVE_PRIORITY, str(self.priority))
        config.set(SERVER_BOOM_HEADING, BoomKeys.TROUBLESHOOTERS, email)
        # .........................................
        # SDM input environmental data, pulled from SCENARIO_PACKAGE metadata
        pcodes = ','.join(self.prj_scencodes)
        config.set(
            SERVER_BOOM_HEADING,
            BoomKeys.SCENARIO_PACKAGE_PROJECTION_SCENARIOS, pcodes)
        config.set(
            SERVER_BOOM_HEADING, BoomKeys.SCENARIO_PACKAGE_MODEL_SCENARIO,
            self.mdl_scencode)
        config.set(
            SERVER_BOOM_HEADING, BoomKeys.MAPUNITS, self.scen_pkg.map_units)
        config.set(
            SERVER_BOOM_HEADING, BoomKeys.EPSG, str(self.scen_pkg.epsg_code))
        config.set(
            SERVER_BOOM_HEADING, BoomKeys.SCENARIO_PACKAGE, self.scen_pkg.name)
        # SDM input species source data
        config.set(SERVER_BOOM_HEADING, BoomKeys.DATA_SOURCE, self.data_source)
        # Use/copy public data
        if self.data_source == SpeciesDatasource.EXISTING:
            config.set(
                SERVER_BOOM_HEADING, BoomKeys.OCC_ID_FILENAME,
                self.occ_id_fname)
        # Use GBIF taxon ids to pull iDigBio data
        elif self.data_source == SpeciesDatasource.TAXON_IDS:
            config.set(
                SERVER_BOOM_HEADING, BoomKeys.TAXON_ID_FILENAME,
                self.taxon_id_filename)
        # Use GBIF data dump, with supporting provider and taxonomy files
        elif self.data_source == SpeciesDatasource.GBIF:
            config.set(SERVER_BOOM_HEADING, BoomKeys.GBIF_PROVIDER_FILENAME,
                       GBIF_PROVIDER_FILENAME)
            config.set(SERVER_BOOM_HEADING, BoomKeys.GBIF_TAXONOMY_FILENAME,
                       GBIF_TAXONOMY_FILENAME)
            config.set(
                SERVER_BOOM_HEADING, BoomKeys.OCC_DATA_NAME, self.occ_fname)
            config.set(
                SERVER_BOOM_HEADING, BoomKeys.OCC_DATA_DELIMITER, self.occ_sep)
        # User data
        else:
            config.set(
                SERVER_BOOM_HEADING, BoomKeys.OCC_DATA_NAME, self.occ_fname)
            config.set(
                SERVER_BOOM_HEADING, BoomKeys.OCC_DATA_DELIMITER, self.occ_sep)
            # optional user-provided taxonomy
            if self.user_taxonomy_base_filename is not None:
                config.set(
                    SERVER_BOOM_HEADING, BoomKeys.USER_TAXONOMY_FILENAME,
                    self.user_taxonomy_base_filename)
        # .........................................
        # Expiration date triggering re-query and computation
        config.set(
            SERVER_BOOM_HEADING, BoomKeys.OCC_EXP_YEAR, str(self.exp_date[0]))
        config.set(
            SERVER_BOOM_HEADING, BoomKeys.OCC_EXP_MONTH, str(self.exp_date[1]))
        config.set(
            SERVER_BOOM_HEADING, BoomKeys.OCC_EXP_DAY, str(self.exp_date[2]))
        config.set(
            SERVER_BOOM_HEADING, BoomKeys.POINT_COUNT_MIN,
            str(self.min_points))
        # TODO: Use this in boomer
        config.set(
            SERVER_BOOM_HEADING, BoomKeys.OCC_EXP_MJD, str(self.woof_time_mjd))
        # .........................................
        # Multi-species flags
        config.set(
            SERVER_BOOM_HEADING, BoomKeys.ASSEMBLE_PAMS,
            str(self.do_assemble_pams))
        config.set(
            SERVER_BOOM_HEADING, BoomKeys.COMPUTE_PAM_STATS,
            str(self.compute_pam_stats))
        config.set(
            SERVER_BOOM_HEADING, BoomKeys.COMPUTE_MCPA, str(self.compute_mcpa))
        # Grid and Intersect params
        config.set(
            SERVER_BOOM_HEADING, BoomKeys.GRID_NUM_SIDES, str(self.cell_sides))
        config.set(
            SERVER_BOOM_HEADING, BoomKeys.GRID_CELL_SIZE, str(self.cell_size))
        config.set(
            SERVER_BOOM_HEADING, BoomKeys.GRID_BBOX,
            ','.join(str(v) for v in self.grid_bbox))
        config.set(SERVER_BOOM_HEADING, BoomKeys.GRID_NAME, self.grid_name)
        # Intersection params
        for k, val in self.intersect_params.items():
            # refer to BoomKeys.INTERSECT_*
            config.set(
                SERVER_BOOM_HEADING,
                'INTERSECT_{}'.format(k.upper()), str(val))
        # Multi-species randomization
        config.set(
            SERVER_BOOM_HEADING, BoomKeys.NUM_PERMUTATIONS,
            str(self.num_permutations))
        # .........................................
        # MCPA Biogeographic Hypotheses
<<<<<<< HEAD
        if biogeo_layers and len(biogeo_layers) > 0:
            biogeo_layer_names = ','.join(biogeo_layers)
            config.set(
                SERVER_BOOM_HEADING, BoomKeys.BIOGEO_HYPOTHESES_LAYERS,
                biogeo_layer_names)
=======
        if len(biogeo_layers) > 0:
            bioGeoLayerNames = ','.join(biogeo_layers)
            config.set(SERVER_BOOM_HEADING, BoomKeys.BIOGEO_HYPOTHESES_LAYERS, bioGeoLayerNames)
>>>>>>> 53b2340c
        # Phylogenetic data for PD
        if tree is not None:
            config.set(SERVER_BOOM_HEADING, BoomKeys.TREE, tree.name)

        ready_filename(self.out_config_filename, overwrite=True)
        with open(self.out_config_filename, 'wb') as config_file:
            config.write(config_file)
        self._fix_permissions(files=[self.out_config_filename])
        self.scribe.log.info('******')
        self.scribe.log.info(
            '--config_file={}'.format(self.out_config_filename))
        self.scribe.log.info('******')

    # ................................
    @staticmethod
    def _get_var_value(var):
        # Remove spaces and empty strings
        if var is not None and not isinstance(var, bool):
            var = var.strip()
            if var == '':
                var = None
        # Convert to number if needed
        try:
            var = int(var)
        except TypeError:
            try:
                var = float(var)
            except TypeError:
                pass
        return var

    # ................................
    def _get_boom_param(self, config, var_name, default_value=None,
                        is_list=False, is_bool=False):
        var = None
        # Get value from BOOM or default config file
        if is_bool:
            try:
                var = config.getboolean(SERVER_BOOM_HEADING, var_name)
            except Exception:
                if isinstance(default_value, bool):
                    var = default_value
                else:
                    raise LMError(
                        'Var {} must be set to True or False'.format(var_name))
        else:
            try:
                var = config.get(SERVER_BOOM_HEADING, var_name)
            except Exception:
                pass
            # Interpret value
            if var is not None:
                if is_list:
                    try:
                        tmp_list = [v.strip() for v in var.split(',')]
                        var = []
                    except Exception:
                        raise LMError('Failed to split variables on \',\'')
                    for val in tmp_list:
                        var.append(self._get_var_value(val))
                else:
                    var = self._get_var_value(var)
            # or take default if present
            else:
                if default_value is not None:
                    if is_list and isinstance(default_value, list):
                        var = default_value
                    elif is_bool and isinstance(default_value, bool):
                        var = default_value
                    elif not is_list and not is_bool:
                        var = default_value
        return var

    # ................................
    def add_user(self):
<<<<<<< HEAD
        """Adds provided user_id to the database."""
        user = LMUser(
            self.user_id, self.user_email, self.user_email, mod_time=gmt().mjd)
        self.scribe.log.info(
            '  Find or insert user {} ...'.format(self.user_id))
        updated_user = self.scribe.find_or_insert_user(user)
=======
        """Add provided userid to the database."""
        user = LMUser(self.user_id, self.user_email, self.user_email,
                      mod_time=gmt().mjd)
        self.scribe.log.info('  Find or insert user {} ...'.format(self.user_id))
        updatedUser = self.scribe.findOrInsertUser(user)
>>>>>>> 53b2340c
        # If exists, found by unique Id or Email, update values
        self.user_id = updated_user.user_id
        self.user_email = updated_user.email

    # ................................
    def _check_occurrence_sets(self, limit=10):
        legal_users = [PUBLIC_USER, self.user_id]
        missing_count = 0
        wrong_user_count = 0
        non_int_count = 0
        if not os.path.exists(self.occ_id_fname):
            raise LMError('Missing OCCURRENCE_ID_FILENAME {}'.format(
                self.occ_id_fname))

        count = 0
        for line in open(self.occ_id_fname, 'r'):
            count += 1
            try:
                tmp = line.strip()
            except Exception as e:
                self.scribe.log.info(
                    'Error reading line {} ({}), stopping'.format(
                        count, str(e)))
                break
            try:
                occ_id = int(tmp)
            except Exception as e:
                self.scribe.log.info(
                    'Unable to get Id from data {} on line {}'.format(
                        tmp, count))
                non_int_count += 1
            else:
                occ = self.scribe.get_occurrence_set(occ_id=occ_id)
                if occ is None:
                    missing_count += 1
                elif occ.get_user_id() not in legal_users:
                    self.scribe.log.info(
                        'Unauthorized user {} for ID {}'.format(
                            occ.get_user_id(), occ_id))
                    wrong_user_count += 1
            if count >= limit:
                break
        self.scribe.log.info(
            'Errors out of {} read OccurrenceSets (limit {}):'.format(
                count, limit))
        self.scribe.log.info('  Missing: {} '.format(missing_count))
        self.scribe.log.info(
            '  Unauthorized data: {} '.format(wrong_user_count))
        self.scribe.log.info('  Bad ID: {} '.format(non_int_count))

    # ................................
    def _add_intersect_grid(self):
        shp = Shapegrid(
            self.grid_name, self.user_id, self.scen_pkg.epsg_code,
            self.cell_sides, self.cell_size, self.scen_pkg.map_units,
            self.grid_bbox, status=JobStatus.INITIALIZE,
            status_mod_time=gmt().mjd)
        new_shp = self.scribe.find_or_insert_shapegrid(shp)
        valid_data = False
        if new_shp:
            # check existence
            valid_data, _ = Shapegrid.test_vector(new_shp.get_dlocation())
            if not valid_data:
                try:
                    # Write new shapegrid
                    dloc = new_shp.get_dlocation()
                    new_shp.build_shape(overwrite=True)
                    valid_data, _ = Shapegrid.test_vector(dloc)
                    self._fix_permissions(files=new_shp.get_shapefiles())
                except Exception as e:
                    self.scribe.log.warning(
                        'Unable to build Shapegrid ({})'.format(str(e)))
                if not valid_data:
                    raise LMError('Failed to write Shapegrid {}'.format(dloc))
            if valid_data and new_shp.status != JobStatus.COMPLETE:
                new_shp.update_status(JobStatus.COMPLETE)
                success = self.scribe.update_object(new_shp)
                if success is False:
                    self.scribe.log.warning(
                        'Failed to update Shapegrid record')
        else:
            raise LMError('Failed to find or insert Shapegrid')
        return new_shp

    # ................................
    def _find_or_add_pam(self, gridset, alg, scen):
        # Create Global PAM for this archive, scenario
        # Pam layers are added upon boom processing
        pam_type = MatrixType.PAM
        if not self.compute_pam_stats:
            pam_type = MatrixType.ROLLING_PAM

        keywords = [GPAM_KEYWORD]
        for keyword in (
                scen.code, scen.gcm_code, scen.alt_pred_code, scen.date_code):
            if keyword is not None:
                keywords.append(keyword)

        desc = '{} for Scenario {}'.format(GPAM_KEYWORD, scen.code)
        pam_meta = {
            ServiceObject.META_DESCRIPTION: desc,
            ServiceObject.META_KEYWORDS: keywords
            }

        tmp_global_pam = LMMatrix(
            None, matrix_type=pam_type,
            # TODO: replace 3 codes with scenarioId
            scenario_id=scen.get_id(), gcm_code=scen.gcm_code,
            alt_pred_code=scen.alt_pred_code, date_code=scen.date_code,
            alg_code=alg.code, metadata=pam_meta, user_id=self.user_id,
            gridset=gridset, status=JobStatus.GENERAL,
            status_mod_time=gmt().mjd)
        return self.scribe.find_or_insert_matrix(tmp_global_pam)

    # ................................
    def _find_or_add_grim(self, gridset, scen):
        # Create Scenario-GRIM for this archive, scenario
        # GRIM layers are added now
        keywords = [GGRIM_KEYWORD]
        for keyword in (
                scen.code, scen.gcm_code, scen.alt_pred_code, scen.date_code):
            if keyword is not None:
                keywords.append(keyword)

        desc = '{} for Scenario {}'.format(GGRIM_KEYWORD, scen.code)
        grim_meta = {
            ServiceObject.META_DESCRIPTION: desc,
            ServiceObject.META_KEYWORDS: keywords
            }

        tmp_grim = LMMatrix(
            None, matrix_type=MatrixType.GRIM,
            # TODO: replace 3 codes with scenarioId
            scenario_id=scen.get_id(), gcm_code=scen.gcm_code,
            alt_pred_code=scen.alt_pred_code, date_code=scen.date_code,
            metadata=grim_meta, user_id=self.user_id, gridset=gridset,
            status=JobStatus.GENERAL, status_mod_time=gmt().mjd)
        grim = self.scribe.find_or_insert_matrix(tmp_grim)
        for lyr in scen.layers:
            # Add to GRIM Makeflow ScenarioLayer and MatrixColumn
            _ = self._init_grim_intersect(lyr, grim)
        return grim

    # ................................
    def add_shapegrid_gpam_gridset(self):
<<<<<<< HEAD
        """Add shapegrid and create gridset.

        Create a Gridset, Shapegrid, PAMs, GRIMs for this archive, and update
        attributes with new or existing values from DB
=======
        """Create a Gridset, Shapegrid, PAMs, GRIMs for this archive, and
            update attributes with new or existing values from DB
>>>>>>> 53b2340c
        """
        scen_grims = {}
        self.scribe.log.info(
            '  Find or insert, build shapegrid {} ...'.format(self.grid_name))
        shp = self._add_intersect_grid()
        self.scribe.log.info('  Found or inserted shapegrid')
        self.shapegrid = shp
        # "BOOM" Archive
        # TODO: change 'parameters' to ServiceObject.META_PARAMS
        meta = {
            ServiceObject.META_DESCRIPTION: ARCHIVE_KEYWORD,
            ServiceObject.META_KEYWORDS: [ARCHIVE_KEYWORD],
            'parameters': self.in_param_fname}
        grdset = Gridset(
            name=self.archive_name, metadata=meta, shapegrid=shp,
            epsg_code=self.scen_pkg.epsg_code, user_id=self.user_id,
            mod_time=self.woof_time_mjd)
        updated_gridset = self.scribe.find_or_insert_gridset(grdset)
        if updated_gridset.mod_time < self.woof_time_mjd:
            updated_gridset.mod_time = self.woof_time_mjd
            self.scribe.update_object(updated_gridset)

            # TODO: Decide: do we want to delete old makeflows for this
            #    gridset?
            fnames = self.scribe.delete_mf_chains_return_filenames(
                updated_gridset.get_id())
            for fname in fnames:
                os.remove(fname)

            self.scribe.log.info(
                '  Found and updated mod_time for gridset {}'.format(
                    updated_gridset.get_id()))
        else:
            self.scribe.log.info(
                '  Inserted new gridset {}'.format(updated_gridset.get_id()))

        # TODO: Reset expiration date to Woof-date in MJD

        for code, scen in self.scen_pkg.scenarios.items():
            # "Global" PAM (one per scenario/algorithm)
            if code in self.prj_scencodes:
                # TODO: Allow alg to be specified for each species, all in same
                #    PAM
                for alg in list(self.algorithms.values()):
                    _ = self._find_or_add_pam(updated_gridset, alg, scen)

                # "Global" GRIM (one per scenario)
                if not(self.user_id == DEFAULT_POST_USER) or self.compute_mcpa:
                    scen_grims[code] = self._find_or_add_grim(
                        updated_gridset, scen)

        return scen_grims, updated_gridset

    # ................................
    def _init_grim_intersect(self, lyr, mtx):
        """Initialize model, projections for inputs/algorithm."""
        mtx_col = None
        intersect_params = {MatrixColumn.INTERSECT_PARAM_WEIGHTED_MEAN: True}

        if lyr is not None:
            # TODO: Save process_type into the DB??
            if LMFormat.is_gdal(driver=lyr.data_format):
                ptype = ProcessType.INTERSECT_RASTER_GRIM
            else:
                self.scribe.log.debug(
                    ('Vector intersect not yet implemented for GRIM '
                     'column {}').format(mtx_col.get_id()))

            # TODO: Change ident to lyr.ident when that is populated
            tmp_col = MatrixColumn(
                None, mtx.get_id(), self.user_id, layer=lyr,
                shapegrid=self.shapegrid, intersect_params=intersect_params,
                squid=lyr.squid, ident=lyr.name, process_type=ptype,
                status=JobStatus.GENERAL, status_mod_time=self.woof_time_mjd,
                post_to_solr=False)
            mtx_col = self.scribe.find_or_insert_matrix_column(tmp_col)

            # DB does not populate with shapegrid on insert
            mtx_col.shapegrid = self.shapegrid

            # TODO: This is a hack, post to solr needs to be retrieved from DB
            mtx_col.post_to_solr = False
            if mtx_col is not None:
                self.scribe.log.debug(
                    'Found/inserted MatrixColumn {}'.format(mtx_col.get_id()))
                # Reset process_type (not in db)
                mtx_col.process_type = ptype
        return mtx_col

    # ................................
    @staticmethod
    def _get_mc_process_type(mtx_column, mtx_type):
        """Initialize configured and stored inputs for ArchiveFiller class."""
        if LMFormat.is_ogr(driver=mtx_column.layer.data_format):
            if mtx_type == MatrixType.PAM:
                ptype = ProcessType.INTERSECT_VECTOR
            elif mtx_type == MatrixType.GRIM:
                raise LMError('Vector GRIM intersection is not implemented')
        else:
            if mtx_type == MatrixType.PAM:
                ptype = ProcessType.INTERSECT_RASTER
            elif mtx_type == MatrixType.GRIM:
                ptype = ProcessType.INTERSECT_RASTER_GRIM
        return ptype

    # ................................
    def add_tree(self, gridset, encoded_tree=None):
<<<<<<< HEAD
        """Add a tree to the workflow."""
=======
        """Find or insert a tree from an encoded tree or configured tree name.
        
        Args:
            gridset: Gridset object for this workflow
            encoded_tree: tree object
            
        Return:
            new or existing tree object
        """
>>>>>>> 53b2340c
        tree = None
        # Provided tree filename takes precedence
        if self.tree_fname is not None:
            name, _ = os.path.splitext(self.tree_fname)
            tree_filename = os.path.join(self.user_id_path, self.tree_fname)
            if os.path.exists(tree_filename):
                baretree = Tree(
                    name, dlocation=tree_filename, user_id=self.user_id,
                    gridset_id=gridset.get_id(), mod_time=self.woof_time_mjd)
                baretree.read()
                tree = self.scribe.find_or_insert_tree(baretree)
            else:
                self.scribe.log.warning('No tree at {}'.format(tree_filename))
        elif encoded_tree is not None:
            tree = self.scribe.find_or_insert_tree(encoded_tree)

        if tree is not None:
            # Update tree properties and write file
            tree.clear_dlocation()
            tree.set_dlocation()
            tree.writeTree()
            tree.update_mod_time(gmt().mjd)
            # Update database
            success = self.scribe.update_object(tree)
            self._fix_permissions(files=[tree.get_dlocation()])

            # Save tree link to gridset
            print("Add tree to grid set")
            gridset.add_tree(tree)
            gridset.update_mod_time(self.woof_time_mjd)

            self.scribe.update_object(gridset)
        return tree

    # ................................
    @staticmethod
    def _get_bg_meta(bg_fname):
        # defaults for no metadata file
        # lower-case dict keys
        bg_keyword = 'biogeographic hypothesis'
        lyr_meta = {
            MatrixColumn.INTERSECT_PARAM_VAL_NAME.lower(): None,
            ServiceObject.META_DESCRIPTION.lower():
                'Biogeographic hypothesis based on layer {}'.format(bg_fname)
                }
        fpthbasename, _ = os.path.splitext(bg_fname)
        meta_fname = fpthbasename + LMFormat.JSON.ext
        if os.path.exists(meta_fname):
            with open(meta_fname) as in_file:
                meta = json.load(in_file)
                if isinstance(meta, dict):
                    for k, val in meta.items():
                        lyr_meta[k.lower()] = val
                    # Add keyword to metadata
                    try:
                        kwd_str = meta[ServiceObject.META_KEYWORDS]
                        keywords = kwd_str.split(',')
                        if bg_keyword not in keywords:
                            keywords.append(bg_keyword)
                    except Exception:
                        meta[ServiceObject.META_KEYWORDS] = bg_keyword
                else:
                    raise LMError(
                        'Metadata must be a dictionary or JSON')
        return lyr_meta

    # ................................
    def _get_other_layer_filenames(self):
        layers = []
        for lyr_name in self.other_lyr_names:
            lyr_path = os.path.join(self.user_id_path, lyr_name)
            # accept vector shapefiles
            if os.path.exists(lyr_path + LMFormat.SHAPE.ext):
                layers.append((lyr_name, lyr_path + LMFormat.SHAPE.ext))
            # accept raster geotiffs
            elif os.path.exists(lyr_path + LMFormat.GTIFF.ext):
                layers.append((lyr_name, lyr_path + LMFormat.GTIFF.ext))
            # accept shapefiles or geotiffs in a
            else:
                self.scribe.log.warning('No layers at {}'.format(lyr_path))
        return layers

    # ................................
    def add_other_layers(self):
<<<<<<< HEAD
        """Add other layers.

        Note:
            Assumes same EPSG as scenario provided
        """
=======
        """Add other layers specified in the configuration file for workflow."""
>>>>>>> 53b2340c
        other_layer_names = []
        layers = self._get_other_layer_filenames()
        for (lyr_name, fname) in layers:
            lyr = None
            if fname.endswith(LMFormat.SHAPE.ext):
                lyr = Vector(lyr_name, self.user_id, self.scen_pkg.epsg_code,
                             dlocation=fname,
                             data_format=LMFormat.SHAPE.driver,
                             mod_time=self.woof_time_mjd)
                updated_layer = self.scribe.find_or_insert_layer(lyr)
                other_layer_names.append(updated_layer.name)
            elif fname.endswith(LMFormat.GTIFF.ext):
                lyr = Raster(lyr_name, self.user_id, self.scen_pkg.epsg_code,
                             dlocation=fname,
                             data_format=LMFormat.GTIFF.driver,
                             mod_time=self.woof_time_mjd)
            if lyr is not None:
                updated_layer = self.scribe.find_or_insert_layer(lyr)
                other_layer_names.append(updated_layer.name)
        self.scribe.log.info(
            '  Added other layers {} for user'.format(other_layer_names))
        return other_layer_names

    # ................................
    def _get_biogeo_hypotheses_layer_filenames(self, biogeo_name, user_path):
        biogeo_hyp_names = []
        if biogeo_name is not None:
            bgpth = os.path.join(user_path, biogeo_name)
            if os.path.exists(bgpth + LMFormat.SHAPE.ext):
                biogeo_hyp_names = [bgpth + LMFormat.SHAPE.ext]
            elif os.path.isdir(bgpth):
                pattern = os.path.join(bgpth, '*' + LMFormat.SHAPE.ext)
                biogeo_hyp_names = glob.glob(pattern)
            else:
                self.scribe.log.warning(
                    'No biogeo shapefiles at {}'.format(bgpth))
        return biogeo_hyp_names

    # ................................
    def add_biogeo_hypotheses_matrix_and_layers(self, gridset):
<<<<<<< HEAD
        """Add hypotheses matrix and layers to the workflow."""
=======
        """Add layers specified in the configuration file for biogeographic 
            hypotheses inputs, and a matrix to hold outputs.
            
        Args:
            gridset: gridset object for this workflow.
        """
>>>>>>> 53b2340c
        biogeo_layer_names = []
        bg_mtx = None

        if len(self.bg_hyp_fnames) > 0:
            mtx_keywords = ['biogeographic hypotheses']
            for bg_fname in self.bg_hyp_fnames:
                if os.path.exists(bg_fname):
                    lyr_meta = self._get_bg_meta(bg_fname)
                    val_attr = lyr_meta[
                        MatrixColumn.INTERSECT_PARAM_VAL_NAME.lower()]
                    try:
                        name = lyr_meta['name']
                    except KeyError:
                        name, _ = os.path.splitext(os.path.basename(bg_fname))
                    mtx_keywords.append('Layer {}'.format(name))
                    lyr = Vector(
                        name, self.user_id, self.scen_pkg.epsg_code,
                        dlocation=bg_fname, metadata=lyr_meta,
                        data_format=LMFormat.SHAPE.driver,
                        val_attribute=val_attr, mod_time=self.woof_time_mjd)
                    updated_layer = self.scribe.find_or_insert_layer(lyr)
                    biogeo_layer_names.append(updated_layer.name)
                    self.scribe.log.info(
                        ' Added {} layers for biogeo hypotheses matrix'.format(
                            len(biogeo_layer_names)))
            # Add the matrix to contain biogeo hypotheses layer intersections
            meta = {
                ServiceObject.META_DESCRIPTION.lower():
                    'Biogeographic Hypotheses for archive {}'.format(
                        self.archive_name),
                ServiceObject.META_KEYWORDS.lower(): mtx_keywords
                }
            tmp_mtx = LMMatrix(
                None, matrix_type=MatrixType.BIOGEO_HYPOTHESES,
                process_type=ProcessType.ENCODE_HYPOTHESES,
                user_id=self.user_id, gridset=gridset, metadata=meta,
                status=JobStatus.INITIALIZE,
                status_mod_time=self.woof_time_mjd)
            bg_mtx = self.scribe.find_or_insert_matrix(tmp_mtx)
            if bg_mtx is None:
                self.scribe.log.info(
                    '  Failed to add biogeo hypotheses matrix')
        return bg_mtx, biogeo_layer_names

    # ................................
    def add_grim_mfs(self, default_grims, target_dir):
        """Add makeflows to compute scenario GRIMs.
            
        Args:
            default_grims: matrices for intersection of scenarios with shapegrid.
            target_dir: absolute path to directory for makeflow files.
        """
        rules = []

        # Get shapegrid rules / files
        shapegrid_filename = self.shapegrid.get_dlocation()

        for code, grim in default_grims.items():
            mtx_cols = self.scribe.get_columns_for_matrix(grim.get_id())
            self.scribe.log.info(
                '  Adding {} grim columns for scen_code {}'.format(
                    len(mtx_cols), code))

            col_filenames = []
            for mtx_col in mtx_cols:
                mtx_col.post_to_solr = False
                mtx_col.process_type = self._get_mc_process_type(
                    mtx_col, grim.matrix_type)
                mtx_col.shapegrid = self.shapegrid

                rel_dir, _ = os.path.splitext(
                    mtx_col.layer.get_relative_dlocation())
                col_filename = os.path.join(
                    target_dir, rel_dir, mtx_col.getTargetFilename())
                try:
                    min_percent = mtx_col.intersect_params[
                        mtx_col.INTERSECT_PARAM_MIN_PERCENT]
                except KeyError:
                    min_percent = None
                intersect_cmd = GrimRasterCommand(
                    shapegrid_filename, mtx_col.layer.get_dlocation(),
                    col_filename, minPercent=min_percent, ident=mtx_col.ident)
                rules.append(intersect_cmd.get_makeflow_rule())

                # Keep track of intersection filenames for matrix concatenation
                col_filenames.append(col_filename)

            # Add concatenate command
            rules.extend(
                self._get_matrix_assembly_and_stockpile_rules(
                    grim.get_id(), ProcessType.CONCATENATE_MATRICES,
                    col_filenames, work_dir=target_dir))

        return rules

    # ................................
    @staticmethod
    def _get_matrix_assembly_and_stockpile_rules(matrix_id, process_type,
                                                 col_filenames, work_dir=None):
        """Get assembly and stockpile rules for a matrix

        Args:
            matrix_id : The matrix database id
            process_type : The ProcessType constant for the process used to
                create this matrix
            col_filenames : A list of file names for each column in the matrix
            work_dir : A relative directory where work should be performed
        """
        rules = []
        if work_dir is None:
            work_dir = ''

        # Add concatenate command
        mtx_out_filename = os.path.join(
            work_dir, 'mtx_{}{}'.format(matrix_id, LMFormat.MATRIX.ext))
        concat_cmd = ConcatenateMatricesCommand(
            col_filenames, '1', mtx_out_filename)
        rules.append(concat_cmd.get_makeflow_rule())

        # Stockpile matrix
        mtx_success_filename = os.path.join(
            work_dir, 'mtx_{}.success'.format(matrix_id))
        stockpile_cmd = StockpileCommand(
            process_type, matrix_id, mtx_success_filename, mtx_out_filename,
            status=JobStatus.COMPLETE)
        rules.append(stockpile_cmd.get_makeflow_rule(local=True))
        return rules

    # ................................
    def _get_idig_query_cmd(self, ws_dir):
        if not os.path.exists(self.taxon_id_filename):
            raise LMError(
                'Taxon ID file {} is missing'.format(self.taxon_id_filename))

        # Note: These paths must exist longer than the workflow because they
        #    will be used by a different workflow
        base_fname = os.path.basename(
            os.path.splitext(self.taxon_id_filename)[0])
        earl = EarlJr()
        tmp_pth = earl.create_data_path(
            self.user_id, LMFileType.TEMP_USER_DATA)
        self._fix_permissions(dirs=[tmp_pth])
        point_output_file = os.path.join(
            tmp_pth, base_fname + LMFormat.CSV.ext)
        meta_output_file = os.path.join(
            tmp_pth, base_fname + LMFormat.JSON.ext)

        # Success file should be in workspace, it will be sent to boomer
        success_file = os.path.join(ws_dir, base_fname + '.success')

        idig_cmd = IdigbioQueryCommand(
            self.taxon_id_filename, point_output_file, meta_output_file,
            success_file, missing_id_file=None)
        return idig_cmd, point_output_file

    # ................................
    def _get_taxonomy_command(self, target_dir):
<<<<<<< HEAD
        """Get a command to insert taxonomic information into the database.

        Todo:
            Define format and enable ingest user taxonomy, commented out below
        """
        cat_tax_cmd = tax_success_fname = tax_success_local_fname = None
        tax_data_fname = None
=======
        cattaxCmd = taxSuccessFname = taxSuccessLocalFname = taxDataFname = None
>>>>>>> 53b2340c
        config = Config(site_fn=self.in_param_fname)
        if self.data_source == SpeciesDatasource.GBIF:
            tax_data_base_name = self._get_boom_param(
                config, BoomKeys.GBIF_TAXONOMY_FILENAME,
                GBIF_TAXONOMY_FILENAME)
            tax_data_fname = os.path.join(
                SPECIES_DATA_PATH, tax_data_base_name)
            tax_source_name = TAXONOMIC_SOURCE['GBIF']['name']
            tax_source_url = TAXONOMIC_SOURCE['GBIF']['url']

        # If there is taxonomy ...
        if tax_data_fname and os.path.exists(tax_data_fname):
            tax_data_base, _ = os.path.splitext(tax_data_fname)
            tax_success_fname = os.path.join(tax_data_base + '.success')
            if os.path.exists(tax_success_fname):
                self.scribe.log.info(
                    'Taxonomy {} has already been cataloged'.format(
                        tax_data_fname))
            else:
                # logfile, walkedTaxFname added to outputs in command
                #    construction
                tax_success_local_fname = os.path.join(
                    target_dir, 'catalog_taxonomy.success')
                # Write taxonomy success to workspace and pass that along, also
                #    copy local taxonomy success file to absolute location
                cat_tax_cmd = ChainCommand(
                    [CatalogTaxonomyCommand(
                        tax_source_name, tax_data_fname,
                        tax_success_local_fname, source_url=tax_source_url,
                        delimiter='\t'),
                     SystemCommand(
                        'cp', '{} {}'.format(
                            tax_success_local_fname, tax_success_fname),
                        inputs=tax_success_local_fname)])
        return cat_tax_cmd, tax_success_local_fname

    # ................................
    def _write_update_mf(self, mf_chain):
        mf_chain.write()
        # Give lmwriter rw access (this script may be run as root)
        self._fix_permissions(files=[mf_chain.get_dlocation()])
        # Set as ready to go
        mf_chain.update_status(JobStatus.INITIALIZE)
        self.scribe.update_object(mf_chain)
        try:
            self.scribe.log.info(
                '  Wrote Makeflow {} for {} for gridset {}'.format(
                    mf_chain.obj_id,
                    mf_chain.makeflow_metadata[MFChain.META_DESCRIPTION],
                    mf_chain.makeflow_metadata[MFChain.META_GRIDSET]))
        except Exception:
            self.scribe.log.info('  Wrote Makeflow {}'.format(mf_chain.obj_id))
        return mf_chain

    # ................................
    def add_boom_rules(self, tree, target_dir):
<<<<<<< HEAD
        """Create a Makeflow to initiate Boomer with inputs

        Args:
            tree (TreeWrapper): A tree to add rules for.
            target_dir: The directory to store workspace files.
=======
        """Create a Makeflow to initiate Boomer with inputs assembled 
                  and config_file written by BOOMFiller.init_boom.
        Args:
            tree: tree object, unused for now 
            target_dir: absolute path to directory for makeflow files.
>>>>>>> 53b2340c
        """
        rules = []
        base_config_fname = os.path.basename(self.out_config_filename)
        # ChristopherWalken writes when finished walking through
        # species data (initiated by this Makeflow).
        boom_success_fname = os.path.join(
            target_dir, base_config_fname + '.success')
        boom_cmd = BoomerCommand(self.out_config_filename, boom_success_fname)

        # Add iDigBio MF before Boom, if specified as occurrence input
        if self.data_source == SpeciesDatasource.TAXON_IDS:
            idig_cmd, point_output_file = self._get_idig_query_cmd(target_dir)
            # Update config to User (CSV) datasource and point_output_file
            self.data_source = SpeciesDatasource.USER
            self.occ_fname = point_output_file
            self.occ_sep = IdigbioAPI.DELIMITER
            # Add command to this Makeflow
            rules.append(idig_cmd.get_makeflow_rule(local=True))
            # Boom requires iDigBio data
            boom_cmd.inputs.extend(idig_cmd.outputs)

        # Add taxonomy before Boom, if taxonomy is specified
        cat_tax_cmd, tax_success_fname = self._get_taxonomy_command(target_dir)
        if cat_tax_cmd:
            # Add catalog taxonomy command to this Makeflow
            rules.append(cat_tax_cmd.get_makeflow_rule(local=True))
            # Boom requires catalog taxonomy completion
            boom_cmd.inputs.append(tax_success_fname)

        # Add boom command to this Makeflow
        rules.append(boom_cmd.get_makeflow_rule(local=True))
        return rules

    # ................................
    def _fix_directory_permissions(self, boom_gridset):
        lyrdir = os.path.dirname(boom_gridset.get_shapegrid().get_dlocation())
        self._fix_permissions(dirs=[lyrdir])
        earl = EarlJr()
        mfdir = earl.create_data_path(self.user_id, LMFileType.MF_DOCUMENT)
        self._fix_permissions(dirs=[mfdir])

    # ................................
    def _get_partner_tree_data(self, pquery, gbifids, base_filename):
        treename = os.path.basename(base_filename)
        (otree, gbif_to_ott, ott_unmatched_gbif_ids
         ) = pquery.assemble_otol_data(gbifids, treename)
        encoded_tree = pquery.encode_ott_tree_to_gbif(
            otree, gbif_to_ott, scribe=self.scribe)
        return encoded_tree

    # ................................
    @staticmethod
    def _get_partner_ids(pquery, names, base_filename):
        gbif_results_filename = base_filename + '.gids'
        (unmatched_names, name_to_gbif_ids
         ) = pquery.assemble_gbif_taxon_ids(names, gbif_results_filename)
        return unmatched_names, name_to_gbif_ids, gbif_results_filename

    # ................................
    @staticmethod
    def _get_user_input(filename):
        items = []
        if os.path.exists(filename):
            try:
                for line in open(filename):
                    items.append(line.strip())
            except Exception:
                raise LMError('Failed to read file {}'.format(filename))
        else:
            raise LMError('File {} does not exist'.format(filename))
        return items

    # ................................
    def init_boom(self):
        """Initialize a workflow from configuration file."""
        try:
            # Also adds user
            self.initialize_inputs()

            # Add or get Shapegrid, Global PAM, Gridset for this archive
            # This updates the gridset, shapegrid, default PAMs (rolling, with
            #     no matrixColumns, default GRIMs with matrixColumns
            scen_grims, boom_gridset = self.add_shapegrid_gpam_gridset()
            # Insert other layers that may be used for SDM_MASK or other
            #    processing
            other_layer_names = self.add_other_layers()

            # Create makeflow for computations and start rule list
            # TODO: Init makeflow
            script_name = os.path.splitext(os.path.basename(__file__))[0]
            meta = {
                MFChain.META_CREATED_BY: script_name,
                MFChain.META_GRIDSET: boom_gridset.get_id(),
                MFChain.META_DESCRIPTION: 'Makeflow for gridset {}'.format(
                    boom_gridset.get_id())
                }
            new_mfc = MFChain(
                self.user_id, priority=Priority.HIGH, metadata=meta,
                status=JobStatus.GENERAL, status_mod_time=gmt().mjd)
            gridset_mf = self.scribe.insert_mf_chain(
                new_mfc, boom_gridset.get_id())
            target_dir = gridset_mf.get_relative_directory()
            rules = []

            # Add GRIM rules
            rules.extend(self.add_grim_mfs(scen_grims, target_dir))

            # Check for a file OccurrenceLayer Ids for existing or PUBLIC user
            if self.occ_id_fname:
                self._check_occurrence_sets()

            # Fix user makeflow and layer directory permissions
            self._fix_directory_permissions(boom_gridset)

            # If there is a tree, add db object
            tree = self.add_tree(boom_gridset, encoded_tree=None)

            # If there are biogeographic hypotheses, add layers and matrix
            (biogeo_mtx, biogeo_layer_names
             ) = self.add_biogeo_hypotheses_matrix_and_layers(boom_gridset)

            # init Makeflow
            if biogeo_mtx and len(biogeo_layer_names) > 0:
                # TODO: Create a separate module to create BG Hypotheses
                #       encoding Makeflow, independent of Boom completion
                #       so this may be added later or called from this script
                # Add BG hypotheses
                bgh_success_fname = os.path.join(target_dir, 'bg.success')
                bg_cmd = EncodeBioGeoHypothesesCommand(
                    self.user_id, boom_gridset.name, bgh_success_fname)
                rules.append(bg_cmd.get_makeflow_rule(local=True))

            # This also adds commands for iDigBio occurrence data retrieval
            #   and taxonomy insertion before Boom
            #   and tree encoding after Boom
            rules.extend(self.add_boom_rules(tree, target_dir))

            # Write config file for archive, update permissions
            self.write_config_file(tree=tree, biogeo_layers=biogeo_layer_names)

            # Write rules
            gridset_mf.add_commands(rules)
            self._write_update_mf(gridset_mf)

        finally:
            self.close()

        # BOOM POST from web requires gridset object to be returned
        return boom_gridset


# .............................................................................
def main():
    """Main method for script"""
    parser = argparse.ArgumentParser(
        description=(
            'Populate a Lifemapper archive with metadata for single- or '
            'multi-species computations specific to the configured input data '
            'or the data package named'))
    parser.add_argument(
        'param_file', default=None,
        help=(
            'Parameter file for the workflow with inputs and outputs '
            'to be created from these data.'))
    parser.add_argument(
        '--logname', type=str, default=None,
        help=('Basename of the logfile, without extension'))
    args = parser.parse_args()
    param_fname = args.param_file
    logname = args.logname

    if param_fname is not None and not os.path.exists(param_fname):
        print(('Missing configuration file {}'.format(param_fname)))
        sys.exit(-1)

    if logname is None:
        scriptname, _ = os.path.splitext(os.path.basename(__file__))
        secs = time.time()
        timestamp = "{}".format(
            time.strftime("%Y%m%d-%H%M", time.localtime(secs)))
        logname = '{}.{}'.format(scriptname, timestamp)

    print(('Running initWorkflow with param_fname = {}'
          .format(param_fname)))

    filler = BOOMFiller(param_fname, logname=logname)
    gridset = filler.init_boom()
    print(('Completed initWorkflow creating gridset: {}'.format(
        gridset.get_id())))


# .............................................................................
if __name__ == '__main__':
    main()

"""
import ConfigParser
import json
import os
import stat
import types

from LmBackend.command.boom import BoomerCommand
from LmBackend.command.common import (IdigbioQueryCommand ,
    ConcatenateMatricesCommand, SystemCommand, ChainCommand)
from LmBackend.command.server import (
    CatalogTaxonomyCommand, EncodeBioGeoHypothesesCommand, StockpileCommand)
from LmBackend.common.lmobj import LMError, LMObject

from LmCommon.common.api_query import IdigbioAPI
from LmCommon.common.config import Config
from LmCommon.common.lmconstants import (JobStatus, LMFormat, MatrixType,
      ProcessType, DEFAULT_POST_USER, GBIF, BoomKeys,
      SERVER_BOOM_HEADING, SERVER_SDM_MASK_HEADING_PREFIX,
      SERVER_SDM_ALGORITHM_HEADING_PREFIX,
      SERVER_DEFAULT_HEADING_POSTFIX, SERVER_PIPELINE_HEADING)
from LmCommon.common.ready_file import ready_filename

from LmDbServer.common.lmconstants import (SpeciesDatasource, TAXONOMIC_SOURCE)
from LmDbServer.common.localconstants import (GBIF_PROVIDER_FILENAME,
                                              GBIF_TAXONOMY_FILENAME)
from LmDbServer.tools.catalog_scen_package import SPFiller
from LmServer.common.data_locator import EarlJr
from LmServer.common.lmconstants import (ARCHIVE_KEYWORD, GGRIM_KEYWORD,
                           GPAM_KEYWORD, LMFileType, Priority, ENV_DATA_PATH,
                           PUBLIC_ARCHIVE_NAME, DEFAULT_EMAIL_POSTFIX,
                           SPECIES_DATA_PATH, DEFAULT_NUM_PERMUTATIONS)
from LmServer.common.lmuser import LMUser
from LmServer.common.localconstants import PUBLIC_USER
from LmServer.common.log import ScriptLogger
from LmServer.base.layer import Vector
from LmServer.base.service_object import ServiceObject
from LmServer.base.utilities import is_lm_user
from LmServer.db.borg_scribe import BorgScribe
from LmServer.legion.algorithm import Algorithm
from LmServer.legion.gridset import Gridset
from LmServer.legion.lm_matrix import LMMatrix
from LmServer.legion.mtx_column import MatrixColumn
from LmServer.legion.process_chain import MFChain
from LmServer.legion.shapegrid import Shapegrid
from LmServer.legion.tree import Tree
from LmBackend.command.single import GrimRasterCommand

from LmDbServer.boom.initWorkflow import *


# Public archive
config_file = '/opt/lifemapper/config/boom.public.params'

import time
secs = time.time()
timestamp = "{}".format(time.strftime("%Y%m%d-%H%M", time.localtime(secs)))
logname = 'initWorkflow.debug.{}'.format(timestamp)

self = BOOMFiller(config_file, logname=logname)
self.initialize_inputs()

###################################################################
###################################################################

"""<|MERGE_RESOLUTION|>--- conflicted
+++ resolved
@@ -69,17 +69,12 @@
 
     # ................................
     def __init__(self, param_fname, logname=None):
-<<<<<<< HEAD
-        """
-        @summary Constructor for BOOMFiller class.
-=======
         """Constructor.
-        
+
         Args:
-            param_fname: Absolute path to file containing parameters for 
+            param_fname: Absolute path to file containing parameters for
                 initiating a Lifemapper workflow
             logname: name for logfile
->>>>>>> 53b2340c
         """
         super(BOOMFiller, self).__init__()
 
@@ -198,7 +193,6 @@
 
     # ................................
     def find_or_add_scenario_package(self):
-<<<<<<< HEAD
         """Find Scenarios from codes.
 
         Note:
@@ -208,19 +202,6 @@
             - If SCENARIO_PACKAGE_PROJECTION_SCENARIOS is not present, SDMs
                 will be projected onto all scenarios
             - This code can only parse scenario metadata marked as version 2.x
-=======
-        """Find or add Scenarios from configured input codes 
-        
-        Note:
-            Boom parameters must include SCENARIO_PACKAGE, 
-                and optionally, SCENARIO_PACKAGE_MODEL_SCENARIO,
-                SCENARIO_PACKAGE_PROJECTION_SCENARIOS. 
-                If SCENARIO_PACKAGE_PROJECTION_SCENARIOS is not present, SDMs 
-                will be projected onto all scenarios
-        
-        Note: 
-            This code can only parse scenario metadata marked as version 2.x
->>>>>>> 53b2340c
         """
         # Make sure Scenario Package exists for this user
         scen_package = self.scribe.get_scen_package(
@@ -250,25 +231,16 @@
 
     # ................................
     def find_mdl_proj_scenarios(self, mdl_scencode, prj_scencodes):
-<<<<<<< HEAD
-        """Find which Scenario for modeling, which (list) for projecting.
-
-        Note:
-            Boom parameters must include SCENARIO_PACKAGE, may include
-                SCENARIO_PACKAGE_MODEL_SCENARIO,
-                SCENARIO_PACKAGE_PROJECTION_SCENARIOS
-=======
         """Find Scenario for modeling, which for projecting.
-        
+
         Args:
             mdl_scencode: scenario code to use for SDM modeling
             prj_scencodes: list of scenario codes to use for SDM projecting
-            
+
         Note:
-            If either of these codes is None, use the scenario designated as 
+            If either of these codes is None, use the scenario designated as
                 "base" in the scenario package metadata for modeling, and use
                 all scenarios in the package for projecting.
->>>>>>> 53b2340c
         """
         valid_scencodes = list(self.scen_pkg.scenarios.keys())
         if len(valid_scencodes) == 0 or None in valid_scencodes:
@@ -314,31 +286,19 @@
     # ................................
     def open(self):
         """Open database connection."""
-<<<<<<< HEAD
         success = self.scribe.open_connections()
-=======
-        success = self.scribe.openConnections()
->>>>>>> 53b2340c
         if not success:
             raise LMError('Failed to open database')
 
     # ................................
     def close(self):
         """Close database connection."""
-<<<<<<< HEAD
         self.scribe.close_connections()
-=======
-        self.scribe.closeConnections()
->>>>>>> 53b2340c
 
     # ................................
     @property
     def log_filename(self):
-<<<<<<< HEAD
-        """Get the log filename."""
-=======
         """Return the absolute log filename."""
->>>>>>> 53b2340c
         try:
             fname = self.scribe.log.base_filename
         except Exception:
@@ -480,17 +440,11 @@
 
     # ................................
     def read_param_vals(self):
-<<<<<<< HEAD
-        """Read parameter values."""
+        """Return parameters for workflow from the configuration file."""
         if self.in_param_fname is None or not os.path.exists(
                 self.in_param_fname):
             raise LMError(
                 'Missing config file {}'.format(self.in_param_fname))
-=======
-        """Return parameters for workflow from the configuration file."""
-        if self.in_param_fname is None or not os.path.exists(self.in_param_fname):
-            raise Exception('Missing config file {}'.format(self.in_param_fname))
->>>>>>> 53b2340c
 
         param_fname = self.in_param_fname
         config = Config(site_fn=param_fname)
@@ -678,20 +632,14 @@
                 num_permutations, other_lyr_names)
 
     # ................................
-<<<<<<< HEAD
     def write_config_file(self, tree=None, biogeo_layers=None):
-        """Write configuration file."""
-=======
-    def write_config_file(self, tree=None, biogeo_layers=[]):
-        """Write all parameters for workflow, including those from the 
-            configuration file and system defaults.
-        
+        """Write configuration file.
+
         Args:
             tree: tree object for a multi-species workflow.
-            biogeo_layers: list of names of layers to be used as biogeographic \
+            biogeo_layers: list of names of layers to be used as biogeographic
                 hypotheses in a multi-species workflow.
         """
->>>>>>> 53b2340c
         config = configparser.SafeConfigParser()
         config.add_section(SERVER_BOOM_HEADING)
         # .........................................
@@ -812,17 +760,11 @@
             str(self.num_permutations))
         # .........................................
         # MCPA Biogeographic Hypotheses
-<<<<<<< HEAD
         if biogeo_layers and len(biogeo_layers) > 0:
             biogeo_layer_names = ','.join(biogeo_layers)
             config.set(
                 SERVER_BOOM_HEADING, BoomKeys.BIOGEO_HYPOTHESES_LAYERS,
                 biogeo_layer_names)
-=======
-        if len(biogeo_layers) > 0:
-            bioGeoLayerNames = ','.join(biogeo_layers)
-            config.set(SERVER_BOOM_HEADING, BoomKeys.BIOGEO_HYPOTHESES_LAYERS, bioGeoLayerNames)
->>>>>>> 53b2340c
         # Phylogenetic data for PD
         if tree is not None:
             config.set(SERVER_BOOM_HEADING, BoomKeys.TREE, tree.name)
@@ -898,20 +840,12 @@
 
     # ................................
     def add_user(self):
-<<<<<<< HEAD
-        """Adds provided user_id to the database."""
+        """Add provided user_id to the database."""
         user = LMUser(
             self.user_id, self.user_email, self.user_email, mod_time=gmt().mjd)
         self.scribe.log.info(
             '  Find or insert user {} ...'.format(self.user_id))
         updated_user = self.scribe.find_or_insert_user(user)
-=======
-        """Add provided userid to the database."""
-        user = LMUser(self.user_id, self.user_email, self.user_email,
-                      mod_time=gmt().mjd)
-        self.scribe.log.info('  Find or insert user {} ...'.format(self.user_id))
-        updatedUser = self.scribe.findOrInsertUser(user)
->>>>>>> 53b2340c
         # If exists, found by unique Id or Email, update values
         self.user_id = updated_user.user_id
         self.user_email = updated_user.email
@@ -1057,15 +991,10 @@
 
     # ................................
     def add_shapegrid_gpam_gridset(self):
-<<<<<<< HEAD
         """Add shapegrid and create gridset.
 
         Create a Gridset, Shapegrid, PAMs, GRIMs for this archive, and update
         attributes with new or existing values from DB
-=======
-        """Create a Gridset, Shapegrid, PAMs, GRIMs for this archive, and
-            update attributes with new or existing values from DB
->>>>>>> 53b2340c
         """
         scen_grims = {}
         self.scribe.log.info(
@@ -1173,19 +1102,15 @@
 
     # ................................
     def add_tree(self, gridset, encoded_tree=None):
-<<<<<<< HEAD
-        """Add a tree to the workflow."""
-=======
         """Find or insert a tree from an encoded tree or configured tree name.
-        
+
         Args:
             gridset: Gridset object for this workflow
             encoded_tree: tree object
-            
+
         Return:
             new or existing tree object
         """
->>>>>>> 53b2340c
         tree = None
         # Provided tree filename takes precedence
         if self.tree_fname is not None:
@@ -1270,15 +1195,7 @@
 
     # ................................
     def add_other_layers(self):
-<<<<<<< HEAD
-        """Add other layers.
-
-        Note:
-            Assumes same EPSG as scenario provided
-        """
-=======
-        """Add other layers specified in the configuration file for workflow."""
->>>>>>> 53b2340c
+        """Add other layers in the configuration file for workflow."""
         other_layer_names = []
         layers = self._get_other_layer_filenames()
         for (lyr_name, fname) in layers:
@@ -1319,16 +1236,11 @@
 
     # ................................
     def add_biogeo_hypotheses_matrix_and_layers(self, gridset):
-<<<<<<< HEAD
-        """Add hypotheses matrix and layers to the workflow."""
-=======
-        """Add layers specified in the configuration file for biogeographic 
-            hypotheses inputs, and a matrix to hold outputs.
-            
+        """Add hypotheses matrix and layers to the workflow.
+
         Args:
             gridset: gridset object for this workflow.
         """
->>>>>>> 53b2340c
         biogeo_layer_names = []
         bg_mtx = None
 
@@ -1376,9 +1288,10 @@
     # ................................
     def add_grim_mfs(self, default_grims, target_dir):
         """Add makeflows to compute scenario GRIMs.
-            
+
         Args:
-            default_grims: matrices for intersection of scenarios with shapegrid.
+            default_grims: matrices for intersection of scenarios with
+                shapegrid.
             target_dir: absolute path to directory for makeflow files.
         """
         rules = []
@@ -1486,7 +1399,6 @@
 
     # ................................
     def _get_taxonomy_command(self, target_dir):
-<<<<<<< HEAD
         """Get a command to insert taxonomic information into the database.
 
         Todo:
@@ -1494,9 +1406,6 @@
         """
         cat_tax_cmd = tax_success_fname = tax_success_local_fname = None
         tax_data_fname = None
-=======
-        cattaxCmd = taxSuccessFname = taxSuccessLocalFname = taxDataFname = None
->>>>>>> 53b2340c
         config = Config(site_fn=self.in_param_fname)
         if self.data_source == SpeciesDatasource.GBIF:
             tax_data_base_name = self._get_boom_param(
@@ -1553,19 +1462,11 @@
 
     # ................................
     def add_boom_rules(self, tree, target_dir):
-<<<<<<< HEAD
         """Create a Makeflow to initiate Boomer with inputs
 
         Args:
             tree (TreeWrapper): A tree to add rules for.
             target_dir: The directory to store workspace files.
-=======
-        """Create a Makeflow to initiate Boomer with inputs assembled 
-                  and config_file written by BOOMFiller.init_boom.
-        Args:
-            tree: tree object, unused for now 
-            target_dir: absolute path to directory for makeflow files.
->>>>>>> 53b2340c
         """
         rules = []
         base_config_fname = os.path.basename(self.out_config_filename)
