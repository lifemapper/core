"""Initialize a BOOM workflow
"""
import argparse
import configparser
import json
import os
import stat
import sys
import time

from LmBackend.command.boom import BoomerCommand
from LmBackend.command.common import (
    ChainCommand, ConcatenateMatricesCommand, IdigbioQueryCommand,
    SystemCommand)
from LmBackend.command.server import (
    CatalogTaxonomyCommand, EncodeBioGeoHypothesesCommand, StockpileCommand)
from LmBackend.command.single import GrimRasterCommand
from LmBackend.common.lmobj import LMError, LMObject
from LmCommon.common.api_query import IdigbioAPI
from LmCommon.common.config import Config
from LmCommon.common.lmconstants import (
    BoomKeys, DEFAULT_POST_USER, GBIF, JobStatus, LMFormat, MatrixType,
    ProcessType, SERVER_BOOM_HEADING, SERVER_DEFAULT_HEADING_POSTFIX,
    SERVER_SDM_ALGORITHM_HEADING_PREFIX, SERVER_SDM_MASK_HEADING_PREFIX)
from LmCommon.common.ready_file import ready_filename
from LmCommon.common.time import gmt
from LmDbServer.common.lmconstants import (SpeciesDatasource, TAXONOMIC_SOURCE)
<<<<<<< HEAD
from LmDbServer.common.localconstants import (
    GBIF_PROVIDER_FILENAME, GBIF_TAXONOMY_FILENAME)
from LmDbServer.tools.catalog_scen_package import SPFiller
from LmServer.base.layer import Vector, Raster
from LmServer.base.service_object import ServiceObject
=======
from LmDbServer.common.localconstants import (GBIF_PROVIDER_FILENAME,
                                              GBIF_TAXONOMY_FILENAME)
from LmDbServer.tools.catalog_scen_package import SPFiller
from LmServer.base.layer import Vector, Raster
from LmServer.base.serviceobject import ServiceObject
>>>>>>> c0e84e0a
from LmServer.base.utilities import is_lm_user
from LmServer.common.data_locator import EarlJr
from LmServer.common.lmconstants import (
    ARCHIVE_KEYWORD, DEFAULT_EMAIL_POSTFIX, DEFAULT_NUM_PERMUTATIONS,
    ENV_DATA_PATH, GGRIM_KEYWORD, GPAM_KEYWORD, LMFileType, Priority,
    SPECIES_DATA_PATH)
from LmServer.common.lmuser import LMUser
from LmServer.common.localconstants import PUBLIC_USER
from LmServer.common.log import ScriptLogger
from LmServer.db.borg_scribe import BorgScribe
from LmServer.legion.algorithm import Algorithm
from LmServer.legion.gridset import Gridset
from LmServer.legion.lm_matrix import LMMatrix
from LmServer.legion.mtx_column import MatrixColumn
from LmServer.legion.process_chain import MFChain
from LmServer.legion.shapegrid import Shapegrid
from LmServer.legion.tree import Tree


# .............................................................................
class BOOMFiller(LMObject):
    """Populate database with BOOM archive inputs.

    Class to:
        1) populate a Lifemapper database with inputs for a BOOM archive
            including: user, scenario package, shapegrid, Tree,
                Biogeographic Hypotheses, gridset
        2) If named scenario package does not exist for the user, add it.
        3) create default matrices for each scenario, PAMs for SDM projections
            and GRIMs for Scenario layers
        4) Write a configuration file for computations (BOOM daemon) on the
            inputs
        5) Write a Makeflow to begin the BOOM daemon
    """

    # ................................
    def __init__(self, paramFname, logname=None):
        """
        @summary Constructor for BOOMFiller class.
        """
        super(BOOMFiller, self).__init__()

        scriptname, _ = os.path.splitext(os.path.basename(__file__))
        self.name = scriptname
        if logname is None:
            secs = time.time()
            timestamp = "{}".format(
                time.strftime("%Y%m%d-%H%M", time.localtime(secs)))
            logname = '{}.{}'.format(scriptname, timestamp)
        self.log_name = logname

        self.in_param_fname = paramFname
        # Get database
        try:
            self.scribe = self._get_db(self.log_name)
        except Exception:
            raise
        self.open()

    # ................................
    @property
    def log(self):
        return self.scribe.log

    # ................................
    def initialize_inputs(self):
        """
        @summary Initialize configured and stored inputs for BOOMFiller class.
        """
        (self.user_id, self.user_id_path,
         self.user_email,
         self.user_taxonomy_basefilename,
         self.archiveName,
         self.priority,
         self.scenPackageName,
         mdl_scencode,
         prj_scencodes,
         self.dataSource,
         self.occIdFname,
         self.taxon_name_filename,
         self.taxon_id_filename,
         self.occFname,
         self.occSep,
         self.minpoints,
         self.expdate,
         self.algorithms,
         self.do_assemble_pams,
         self.gridbbox,
         self.cellsides,
         self.cellsize,
         self.grid_name,
         self.intersect_params,
         self.maskAlg,
         self.treeFname,
         self.bghypFnames,
         self.compute_pam_stats,
         self.compute_mcpa,
         self.num_permutations,
         self.other_lyr_names) = self.read_param_vals()
        self.woof_time_mjd = gmt().mjd
        earl = EarlJr()
        self.outConfigFilename = earl.createFilename(LMFileType.BOOM_CONFIG,
                                                     objCode=self.archiveName,
                                                     usr=self.user_id)

        # # TODO: Decide: do we want to start from beginning of species CSV
        #         for every woof???
        startFile = earl.createStartWalkenFilename(self.user_id, self.archiveName)
        if os.path.exists(startFile):
            os.remove(startFile)

        # Add/find user for this Boom process (should exist)
        self.add_user()

        # Find existing scenarios or create from user or public ScenPackage metadata
        self.scenPkg = self.find_or_add_scenario_package()
        (self.mdl_scencode, self.prj_scencodes,
         mask_lyrname_scen) = self.find_mdl_proj_scenarios(mdl_scencode, prj_scencodes)
        # TODO: Allow any existing raster with intersecting region
        # TODO: Allow packaging of ancillary layers in data package,
        #       specify role in params file
        if self.maskAlg:
            if self.maskAlg.code == 'hull_region_intersect':
                mask_lyrname = self.maskAlg.getParameterValue('region')
                # TODO: Delete this from Scenario packages and code
                # Take SDM_MASK_META from old (v2.0) scenario metadata
                if mask_lyrname is None:
                    self.maskAlg.setParameter('region', mask_lyrname_scen)

        # Fill grid bbox with scenario package (intersection of all bboxes) if it is absent
        if self.gridbbox is None:
            self.gridbbox = self.scenPkg.bbox

        # Created by addArchive
        self.shapegrid = None

    # ................................
    def find_or_add_scenario_package(self):
        """
        @summary Find Scenarios from codes 
        @note: Boom parameters must include SCENARIO_PACKAGE, 
                            and optionally, SCENARIO_PACKAGE_MODEL_SCENARIO,
                                            SCENARIO_PACKAGE_PROJECTION_SCENARIOS
               If SCENARIO_PACKAGE_PROJECTION_SCENARIOS is not present, SDMs 
               will be projected onto all scenarios
        @note: This code can only parse scenario metadata marked as version 2.x
        """
        # Make sure Scenario Package exists for this user
        scenPkg = self.scribe.getScenPackage(user_id=self.user_id,
                                        scenPkgName=self.scenPackageName,
                                        fillLayers=True)
        if scenPkg is None:
            # See if metadata exists in user or public environmental directory
            spMetaFname = None
            for pth in (self.user_id_path, ENV_DATA_PATH):
                thisFname = os.path.join(pth, self.scenPackageName + '.py')
                if os.path.exists(thisFname):
                    spMetaFname = thisFname
                    break
        #          spMetaFname = os.path.join(ENV_DATA_PATH, self.scenPackageName + '.py')
            if spMetaFname is None:
                raise LMError("""ScenPackage {} must be authorized for User {} 
                               or all users (with public metadata file {})"""
                               .format(self.scenPackageName, self.user_id, spMetaFname))
            else:
                spFiller = SPFiller(spMetaFname, self.user_id, scribe=self.scribe)
                scenPkg = spFiller.catalogScenPackages()

        return scenPkg

    # ................................
    def find_mdl_proj_scenarios(self, mdl_scencode, prj_scencodes):
        """
        @summary Find which Scenario for modeling, which (list) for projecting  
        @note: Boom parameters must include SCENARIO_PACKAGE, 
                                may include SCENARIO_PACKAGE_MODEL_SCENARIO,
                                            SCENARIO_PACKAGE_PROJECTION_SCENARIOS
        """
        valid_scencodes = list(self.scenPkg.scenarios.keys())
        if len(valid_scencodes) == 0 or None in valid_scencodes:
            raise LMError('ScenPackage {} metadata is incorrect, scenario codes = {}'
                         .format(self.scenPackageName, valid_scencodes))

        # TODO: Allow alternate masklayer for any Scenario, requires test and/or transform
        base_scencode, mask_lyrname = self._find_scenpkg_base_and_mask(
                                                          self.scenPackageName)
        if not base_scencode in valid_scencodes:
            raise LMError('ScenPackage {} metadata is incorrect, {} not in scenarios'
                         .format(self.scenPackageName, base_scencode))

        # If model Scenarios are not listed, use scenPackage default baseline
        if mdl_scencode is None:
            mdl_scencode = base_scencode
        # If model scenarios does not match scenPackage, error params file
        elif mdl_scencode not in valid_scencodes:
            raise LMError('Params file {} metadata is incorrect, {} not in scenarios {} for package {}'
                         .format(self.in_param_fname, mdl_scencode, valid_scencodes, self.scenPackageName))
        # If projection Scenarios are not listed, use all scenarios in scenPackage
        if not prj_scencodes:
            prj_scencodes = valid_scencodes
        # If any prj scenario does not match scenPackage, error params file
        else:
            for pcode in prj_scencodes:
                if pcode not in valid_scencodes:
                    raise LMError('Params file {} metadata is incorrect, {} not in scenarios {} for package {}'
                                 .format(self.in_param_fname, pcode, valid_scencodes, self.scenPackageName))

        return mdl_scencode, prj_scencodes, mask_lyrname

    # ................................
    def open(self):
        success = self.scribe.openConnections()
        if not success:
            raise LMError('Failed to open database')

    # ................................
    def close(self):
        self.scribe.closeConnections()

    # ................................
    @property
    def log_filename(self):
        try:
            fname = self.scribe.log.baseFilename
        except:
            fname = None
        return fname

    # ................................
    def _fix_permissions(self, files=[], dirs=[]):
        if is_lm_user:
            print('Permissions created correctly by LMUser')
        else:
            dirname = os.path.dirname(self.outConfigFilename)
            stats = os.stat(dirname)
            # item 5 is group id; get for lmwriter
            gid = stats[5]
            if files is not None:
                if not (isinstance(files, list) or
                        isinstance(files, tuple)):
                    files = [files]
                    for fd in files:
                        try:
                            os.chown(fd, -1, gid)
                            os.chmod(fd, 0o664)
                        except Exception as e:
                            print(('Failed to fix permissions on {}'.format(fd)))
            if dirs is not None:
                if not (isinstance(dirs, list) or
                        isinstance(dirs, tuple)):
                    dirs = [dirs]
                    for d in dirs:
                        currperms = oct(os.stat(d)[stat.ST_MODE])[-3:]
                        if currperms != '775':
                            try:
                                os.chown(d, -1, gid)
                                os.chmod(d, 0o775)
                            except Exception as e:
                                print(('Failed to fix permissions on {}'.format(d)))

    # ................................
    def _get_db(self, logname):
        import logging
        logger = ScriptLogger(logname, level=logging.INFO)
        # DB connection
        scribe = BorgScribe(logger)
        return scribe

    # ................................
    def _get_algorithm(self, config, algHeading):
        """
        @note: Returns configured algorithm
        """
        acode = config.get(algHeading, BoomKeys.ALG_CODE)
        alg = Algorithm(acode)
        alg.fillWithDefaults()
        inputs = {}
        # override defaults with any option specified
        algoptions = config.getoptions(algHeading)
        for name in algoptions:
            pname, ptype = alg.findParamNameType(name)
            if pname is not None:
                if ptype == int:
                    val = config.getint(algHeading, pname)
                elif ptype == float:
                    val = config.getfloat(algHeading, pname)
                else:
                    val = config.get(algHeading, pname)
                    # Some algorithms(mask) may have a parameter indicating a
                    # layer if so, add name to parameters and object to inputs
                    if acode == 'hull_region_intersect' and pname == 'region':
                        # TODO: re-enable this later.
                        #    Now, always use layer in SDM_MASK_META in
                        #    scenario meta
                        pass
                alg.setParameter(pname, val)
        if inputs:
            alg.setInputs(inputs)
        return alg

    # ................................
    def _get_algorithms(self, config, sectionPrefix=SERVER_SDM_ALGORITHM_HEADING_PREFIX):
        """
        @note: Returns configured algorithms, uses default algorithms only 
               if no others exist
        """
        algs = {}
        defaultAlgs = {}
        # Get algorithms for SDM modeling or SDM mask
        sections = config.getsections(sectionPrefix)
        for algHeading in sections:
            alg = self._get_algorithm(config, algHeading)

            if algHeading.endswith(SERVER_DEFAULT_HEADING_POSTFIX):
                defaultAlgs[algHeading] = alg
            else:
                algs[algHeading] = alg
        if len(algs) == 0:
            algs = defaultAlgs
        return algs

    # ................................
    def _find_scenpkg_base_and_mask(self, scenpkgName):
        # pkgMeta, mask_lyrname = self._findScenPkgMeta(scenpkgName)
        public_scenpkg_meta_file = os.path.join(ENV_DATA_PATH, scenpkgName + '.py')
        user_scenpkg_meta_file = os.path.join(self.user_id_path, scenpkgName + '.py')
        if os.path.exists(public_scenpkg_meta_file):
            scenpkg_meta_file = public_scenpkg_meta_file
        elif os.path.exists(user_scenpkg_meta_file):
            scenpkg_meta_file = user_scenpkg_meta_file
        else:
            raise LMError(
                'Climate metadata does not exist in {} or {}'.format(
                    public_scenpkg_meta_file, user_scenpkg_meta_file))
        # TODO: change to importlib on python 2.7 --> 3.3+
        try:
            import imp
            SPMETA = imp.load_source('currentmetadata', scenpkg_meta_file)
        except Exception as e:
            raise LMError(
                'Climate metadata {} cannot be imported; ({})'.format(
                    scenpkg_meta_file, e))
        pkgMeta = SPMETA.CLIMATE_PACKAGES[scenpkgName]
        # Mask is optional
        try:
            mask_lyrname = SPMETA.SDM_MASK_META['name']
        except:
            mask_lyrname = None
        baseCode = pkgMeta['baseline']
        return baseCode, mask_lyrname

    # ................................
    def read_param_vals(self):
        if self.in_param_fname is None or not os.path.exists(self.in_param_fname):
            raise Exception('Missing config file {}'.format(self.in_param_fname))

        paramFname = self.in_param_fname
        config = Config(site_fn=paramFname)

        # ..........................
        usr = self._get_boom_param(config, BoomKeys.ARCHIVE_USER, defaultValue=PUBLIC_USER)
        earl = EarlJr()
        usrPath = earl.createDataPath(usr, LMFileType.BOOM_CONFIG)
        usrEmail = self._get_boom_param(config, BoomKeys.ARCHIVE_USER_EMAIL,
                                          defaultValue='{}{}'.format(usr,
                                                        DEFAULT_EMAIL_POSTFIX))

        archiveName = self._get_boom_param(config, BoomKeys.ARCHIVE_NAME)
        if archiveName is None:
            raise Exception('Failed to configure ARCHIVE_NAME')

        if usr == PUBLIC_USER:
            def_priority = Priority.NORMAL
        else:
            def_priority = Priority.REQUESTED
        priority = self._get_boom_param(config, BoomKeys.ARCHIVE_PRIORITY,
                                          defaultValue=def_priority)

        # ..........................
        # Species data source and input
        occFname = occSep = user_taxonomy_basefilename = occIdFname = None
        taxon_id_filename = taxon_name_filename = None
        dataSource = self._get_boom_param(config, BoomKeys.DATA_SOURCE)
        if dataSource is None:
            raise Exception('Failed to configure DATA_SOURCE')
        else:
            dataSource = dataSource.upper()
        if dataSource not in (SpeciesDatasource.GBIF,
                              SpeciesDatasource.USER,
                              SpeciesDatasource.EXISTING,
                              SpeciesDatasource.TAXON_IDS,
                              SpeciesDatasource.TAXON_NAMES):
            raise Exception('Failed to configure supported DATA_SOURCE')
        elif dataSource in (SpeciesDatasource.GBIF, SpeciesDatasource.USER):
            occFname = self._get_boom_param(config, BoomKeys.OCC_DATA_NAME)
            occSep = self._get_boom_param(config, BoomKeys.OCC_DATA_DELIMITER)
            # Taxonomy is optional,
            if dataSource == SpeciesDatasource.USER:
                user_taxonomy_basefilename = self._get_boom_param(config, BoomKeys.USER_TAXONOMY_FILENAME)
            if occSep is None:
                occSep = GBIF.DATA_DUMP_DELIMITER
            if occFname is None:
                raise Exception('Failed to configure OCC_DATA_NAME for DATA_SOURCE=GBIF or USER')
        elif dataSource == SpeciesDatasource.EXISTING:
            occIdFname = self._get_boom_param(config, BoomKeys.OCC_ID_FILENAME)
            if occIdFname is None:
                raise Exception('Failed to configure OCC_ID_FILENAME for DATA_SOURCE=EXISTING')
        elif dataSource == SpeciesDatasource.TAXON_IDS:
            taxon_id_filename = self._get_boom_param(config, BoomKeys.TAXON_ID_FILENAME)
            if taxon_id_filename is None:
                raise Exception('Failed to configure TAXON_ID_FILENAME for DATA_SOURCE=TAXON_IDS')
        elif dataSource == SpeciesDatasource.TAXON_NAMES:
            taxon_name_filename = self._get_boom_param(config, BoomKeys.TAXON_NAME_FILENAME)
            if taxon_name_filename is None:
                raise Exception('Failed to configure TAXON_NAME_FILENAME for DATA_SOURCE=TAXON_NAMES')
        # ..........................
        minpoints = self._get_boom_param(config, BoomKeys.POINT_COUNT_MIN)
        today = gmt()
        expyr = self._get_boom_param(config, BoomKeys.OCC_EXP_YEAR, defaultValue=today.year)
        expmo = self._get_boom_param(config, BoomKeys.OCC_EXP_MONTH, defaultValue=today.month)
        expdy = self._get_boom_param(config, BoomKeys.OCC_EXP_DAY, defaultValue=today.day)

        # ..........................
        algs = self._get_algorithms(config, sectionPrefix=SERVER_SDM_ALGORITHM_HEADING_PREFIX)
        # ..........................
        # One optional Mask for pre-processing
        maskAlg = None
        maskAlgList = self._get_algorithms(config, sectionPrefix=SERVER_SDM_MASK_HEADING_PREFIX)
        if maskAlgList:
            if len(maskAlgList) == 1:
                maskAlg = list(maskAlgList.values())[0]
            else:
                raise Exception('Only one PREPROCESSING SDM_MASK supported')
        # ..........................
        # optional MCPA inputs, data values indicate processing steps
        treeFname = self._get_boom_param(config, BoomKeys.TREE)
        biogeoName = self._get_boom_param(config, BoomKeys.BIOGEO_HYPOTHESES_LAYERS)
        bghypFnames = self._get_biogeo_hypotheses_layer_filenames(biogeoName, usrPath)
        # ..........................
        # optional layer inputs
        other_lyr_names = self._get_boom_param(config, BoomKeys.OTHER_LAYERS,
                                                 defaultValue=[], isList=True)
        # ..........................
        # RAD/PAM params, defaults to "Do not intersect"
        intersect_params = None
        compute_pam_stats = None
        compute_mcpa = None
        num_permutations = None

        do_assemble_pams = self._get_boom_param(config, BoomKeys.ASSEMBLE_PAMS,
                                                  isBool=True, defaultValue=False)
        gridbbox = self._get_boom_param(config, BoomKeys.GRID_BBOX, isList=True)
        cellsides = self._get_boom_param(config, BoomKeys.GRID_NUM_SIDES)
        cellsize = self._get_boom_param(config, BoomKeys.GRID_CELL_SIZE)
        gridname = '{}-Grid-{}'.format(archiveName, cellsize)
        # TODO: enable filter string
        gridFilter = self._get_boom_param(config, BoomKeys.INTERSECT_FILTER_STRING)
        gridIntVal = self._get_boom_param(config, BoomKeys.INTERSECT_VAL_NAME)
        gridMinPct = self._get_boom_param(config, BoomKeys.INTERSECT_MIN_PERCENT)
        gridMinPres = self._get_boom_param(config, BoomKeys.INTERSECT_MIN_PRESENCE)
        gridMaxPres = self._get_boom_param(config, BoomKeys.INTERSECT_MAX_PRESENCE)
        if do_assemble_pams:
            for var in (gridbbox, cellsides, cellsize, gridIntVal, gridMinPct,
                        gridMinPres, gridMaxPres):
                if not var:
                    raise Exception("""Failed to configure one or more GRID 
                    parameters: GRID_BBOX, GRID_NUM_SIDES, GRID_CELL_SIZE,
                    INTERSECT_VAL_NAME, INTERSECT_MIN_PERCENT, 
                    INTERSECT_MIN_PRESENCE, INTERSECT_MAX_PERCENT""")
            intersect_params = {MatrixColumn.INTERSECT_PARAM_FILTER_STRING: gridFilter,
                               MatrixColumn.INTERSECT_PARAM_VAL_NAME: gridIntVal,
                               MatrixColumn.INTERSECT_PARAM_MIN_PRESENCE: gridMinPres,
                               MatrixColumn.INTERSECT_PARAM_MAX_PRESENCE: gridMaxPres,
                               MatrixColumn.INTERSECT_PARAM_MIN_PERCENT: gridMinPct}
            # More computations, only if
            compute_pam_stats = self._get_boom_param(config, BoomKeys.COMPUTE_PAM_STATS,
                                                       isBool=True, defaultValue=False)
            compute_mcpa = self._get_boom_param(config, BoomKeys.COMPUTE_MCPA,
                                                  isBool=True, defaultValue=False)
            num_permutations = self._get_boom_param(config, BoomKeys.NUM_PERMUTATIONS,
                                                      defaultValue=DEFAULT_NUM_PERMUTATIONS)
        # ..........................
        scenPackageName = self._get_boom_param(config, BoomKeys.SCENARIO_PACKAGE)
        if scenPackageName is None:
            raise LMError('Failed to configure SCENARIO_PACKAGE')
        mdl_scencode = self._get_boom_param(config, BoomKeys.SCENARIO_PACKAGE_MODEL_SCENARIO)
        if mdl_scencode is None:
            self.log.info('Retrieve `baseline` scenario from SCENARIO_PACKAGE metadata')
        prj_scencodes = self._get_boom_param(config,
                    BoomKeys.SCENARIO_PACKAGE_PROJECTION_SCENARIOS, isList=True)
        if not prj_scencodes:
            self.log.info('Retrieve all scenarios from SCENARIO_PACKAGE metadata')

        return (usr, usrPath, usrEmail, user_taxonomy_basefilename,
                archiveName, priority, scenPackageName,
                mdl_scencode, prj_scencodes, dataSource,
                occIdFname, taxon_name_filename, taxon_id_filename,
                occFname, occSep, minpoints, (expyr, expmo, expdy), algs,
                do_assemble_pams, gridbbox, cellsides, cellsize, gridname,
                intersect_params, maskAlg, treeFname, bghypFnames,
                compute_pam_stats, compute_mcpa, num_permutations, other_lyr_names)

    # ................................
    def write_config_file(self, tree=None, biogeoLayers=[]):
        config = configparser.SafeConfigParser()
        config.add_section(SERVER_BOOM_HEADING)
        # .........................................
        # SDM Algorithms with all parameters
        for heading, alg in self.algorithms.items():
            config.add_section(heading)
            config.set(heading, BoomKeys.ALG_CODE, alg.code)
            for name, val in alg.parameters.items():
                config.set(heading, name, str(val))
        # SDM Mask input for optional pre-processing
        if self.maskAlg is not None:
            config.add_section(SERVER_SDM_MASK_HEADING_PREFIX)
            config.set(SERVER_SDM_MASK_HEADING_PREFIX, BoomKeys.ALG_CODE,
                       self.maskAlg.code)
            for name, val in self.maskAlg.parameters.items():
                config.set(SERVER_SDM_MASK_HEADING_PREFIX, name, str(val))
        # .........................................
        email = self.user_email
        if email is None:
            email = ''
        # General config
        config.set(SERVER_BOOM_HEADING, BoomKeys.ARCHIVE_USER, self.user_id)
        config.set(SERVER_BOOM_HEADING, BoomKeys.ARCHIVE_NAME, self.archiveName)
        config.set(SERVER_BOOM_HEADING, BoomKeys.ARCHIVE_PRIORITY, str(self.priority))
        config.set(SERVER_BOOM_HEADING, BoomKeys.TROUBLESHOOTERS, email)
        # .........................................
        # SDM input environmental data, pulled from SCENARIO_PACKAGE metadata
        pcodes = ','.join(self.prj_scencodes)
        config.set(SERVER_BOOM_HEADING, BoomKeys.SCENARIO_PACKAGE_PROJECTION_SCENARIOS,
                   pcodes)
        config.set(SERVER_BOOM_HEADING, BoomKeys.SCENARIO_PACKAGE_MODEL_SCENARIO,
                   self.mdl_scencode)
        config.set(SERVER_BOOM_HEADING, BoomKeys.MAPUNITS, self.scenPkg.mapUnits)
        config.set(SERVER_BOOM_HEADING, BoomKeys.EPSG, str(self.scenPkg.epsgcode))
        config.set(SERVER_BOOM_HEADING, BoomKeys.SCENARIO_PACKAGE, self.scenPkg.name)
        # SDM input species source data
        config.set(SERVER_BOOM_HEADING, BoomKeys.DATA_SOURCE, self.dataSource)
        # Use/copy public data
        if self.dataSource == SpeciesDatasource.EXISTING:
            config.set(SERVER_BOOM_HEADING, BoomKeys.OCC_ID_FILENAME,
                      self.occIdFname)
        # Use GBIF taxon ids to pull iDigBio data
        elif self.dataSource == SpeciesDatasource.TAXON_IDS:
            config.set(SERVER_BOOM_HEADING, BoomKeys.TAXON_ID_FILENAME, self.taxon_id_filename)
        # Use GBIF data dump, with supporting provider and taxonomy files
        elif self.dataSource == SpeciesDatasource.GBIF:
            config.set(SERVER_BOOM_HEADING, BoomKeys.GBIF_PROVIDER_FILENAME,
                       GBIF_PROVIDER_FILENAME)
            config.set(SERVER_BOOM_HEADING, BoomKeys.GBIF_TAXONOMY_FILENAME,
                       GBIF_TAXONOMY_FILENAME)
            config.set(SERVER_BOOM_HEADING, BoomKeys.OCC_DATA_NAME, self.occFname)
            config.set(SERVER_BOOM_HEADING, BoomKeys.OCC_DATA_DELIMITER, self.occSep)
        # User data
        else:
            config.set(SERVER_BOOM_HEADING, BoomKeys.OCC_DATA_NAME, self.occFname)
            config.set(SERVER_BOOM_HEADING, BoomKeys.OCC_DATA_DELIMITER, self.occSep)
            # optional user-provided taxonomy
            if self.user_taxonomy_basefilename is not None:
                config.set(SERVER_BOOM_HEADING, BoomKeys.USER_TAXONOMY_FILENAME,
                           self.userTaxonomyBasename)
        # .........................................
        # Expiration date triggering re-query and computation
        config.set(SERVER_BOOM_HEADING, BoomKeys.OCC_EXP_YEAR, str(self.expdate[0]))
        config.set(SERVER_BOOM_HEADING, BoomKeys.OCC_EXP_MONTH, str(self.expdate[1]))
        config.set(SERVER_BOOM_HEADING, BoomKeys.OCC_EXP_DAY, str(self.expdate[2]))
        config.set(SERVER_BOOM_HEADING, BoomKeys.POINT_COUNT_MIN, str(self.minpoints))
        # TODO: Use this in boomer
        config.set(SERVER_BOOM_HEADING, BoomKeys.OCC_EXP_MJD, str(self.woof_time_mjd))
        # .........................................
        # Multi-species flags
        config.set(SERVER_BOOM_HEADING, BoomKeys.ASSEMBLE_PAMS, str(self.do_assemble_pams))
        config.set(SERVER_BOOM_HEADING, BoomKeys.COMPUTE_PAM_STATS, str(self.compute_pam_stats))
        config.set(SERVER_BOOM_HEADING, BoomKeys.COMPUTE_MCPA, str(self.compute_mcpa))
        # Grid and Intersect params
        config.set(SERVER_BOOM_HEADING, BoomKeys.GRID_NUM_SIDES, str(self.cellsides))
        config.set(SERVER_BOOM_HEADING, BoomKeys.GRID_CELL_SIZE, str(self.cellsize))
        config.set(SERVER_BOOM_HEADING, BoomKeys.GRID_BBOX,
                   ','.join(str(v) for v in self.gridbbox))
        config.set(SERVER_BOOM_HEADING, BoomKeys.GRID_NAME, self.grid_name)
        # Intersection params
        for k, v in self.intersect_params.items():
            # refer to BoomKeys.INTERSECT_*
            config.set(SERVER_BOOM_HEADING, 'INTERSECT_{}'.format(k.upper()), str(v))
        # Multi-species randomization
        config.set(SERVER_BOOM_HEADING, BoomKeys.NUM_PERMUTATIONS,
                   str(self.num_permutations))
        # .........................................
        # MCPA Biogeographic Hypotheses
        if len(biogeoLayers) > 0:
            bioGeoLayerNames = ','.join(biogeoLayers)
            config.set(SERVER_BOOM_HEADING, BoomKeys.BIOGEO_HYPOTHESES_LAYERS, bioGeoLayerNames)
        # Phylogenetic data for PD
        if tree is not None:
            config.set(SERVER_BOOM_HEADING, BoomKeys.TREE, tree.name)

        ready_filename(self.outConfigFilename, overwrite=True)
        with open(self.outConfigFilename, 'wb') as configfile:
            config.write(configfile)
        self._fix_permissions(files=[self.outConfigFilename])
        self.scribe.log.info('******')
        self.scribe.log.info('--config_file={}'.format(self.outConfigFilename))
        self.scribe.log.info('******')

    # ................................
    def _get_var_value(self, var):
        # Remove spaces and empty strings
        if var is not None and not isinstance(var, bool):
            var = var.strip()
            if var == '':
                var = None
        # Convert to number if needed
        try:
            var = int(var)
        except:
            try:
                var = float(var)
            except:
                pass
        return var

    # ................................
    def _get_boom_param(self, config, varname, defaultValue=None,
                      isList=False, isBool=False):
        var = None
        # Get value from BOOM or default config file
        if isBool:
            try:
                var = config.getboolean(SERVER_BOOM_HEADING, varname)
            except:
                if isinstance(defaultValue, bool):
                    var = defaultValue
                else:
                    raise LMError('Var {} must be set to True or False'.format(varname))
        else:
            try:
                var = config.get(SERVER_BOOM_HEADING, varname)
            except:
                pass
            # Interpret value
            if var is not None:
                if isList:
                    try:
                        tmplist = [v.strip() for v in var.split(',')]
                        var = []
                    except:
                        raise LMError('Failed to split variables on \',\'')
                    for v in tmplist:
                        v = self._get_var_value(v)
                        var.append(v)
                else:
                    var = self._get_var_value(var)
            # or take default if present
            else:
                if defaultValue is not None:
                    if isList and isinstance(defaultValue, list):
                        var = defaultValue
                    elif isBool and isinstance(defaultValue, bool):
                        var = defaultValue
                    elif not isList and not isBool:
                        var = defaultValue
        return var

    # ................................
    def add_user(self):
        """
        @summary Adds provided userid to the database
        """
        user = LMUser(self.user_id, self.user_email, self.user_email,
                      mod_time=gmt().mjd)
        self.scribe.log.info('  Find or insert user {} ...'.format(self.user_id))
        updatedUser = self.scribe.findOrInsertUser(user)
        # If exists, found by unique Id or Email, update values
        self.user_id = updatedUser.userid
        self.user_email = updatedUser.email

    # ................................
    def _check_occurrence_sets(self, limit=10):
        legalUsers = [PUBLIC_USER, self.user_id]
        missingCount = 0
        wrongUserCount = 0
        nonIntCount = 0
        if not os.path.exists(self.occIdFname):
            raise LMError('Missing OCCURRENCE_ID_FILENAME {}'.format(self.occIdFname))
        else:
            count = 0
            for line in open(self.occIdFname, 'r'):
                count += 1
                try:
                    tmp = line.strip()
                except Exception as e:
                    self.scribe.log.info('Error reading line {} ({}), stopping'
                                         .format(count, str(e)))
                    break
                try:
                    occid = int(tmp)
                except Exception as e:
                    self.scribe.log.info('Unable to get Id from data {} on line {}'
                                         .format(tmp, count))
                    nonIntCount += 1
                else:
                    occ = self.scribe.getOccurrenceSet(occId=occid)
                    if occ is None:
                        missingCount += 1
                    elif occ.getUserId() not in legalUsers:
                        self.scribe.log.info('Unauthorized user {} for ID {}'
                                             .format(occ.getUserId(), occid))
                        wrongUserCount += 1
                if count >= limit:
                    break
        self.scribe.log.info('Errors out of {} read OccurrenceSets (limit {}):'.format(count, limit))
        self.scribe.log.info('  Missing: {} '.format(missingCount))
        self.scribe.log.info('  Unauthorized data: {} '.format(wrongUserCount))
        self.scribe.log.info('  Bad ID: {} '.format(nonIntCount))

<<<<<<< HEAD
    # ................................
    def _add_intersect_grid(self):
        shp = Shapegrid(self.grid_name, self.user_id, self.scenPkg.epsgcode, self.cellsides,
=======
    # ...............................................
    def _addIntersectGrid(self):
        shp = Shapegrid(self.gridname, self.userId, self.scenPkg.epsgcode, self.cellsides,
>>>>>>> c0e84e0a
                        self.cellsize, self.scenPkg.mapUnits, self.gridbbox,
                        status=JobStatus.INITIALIZE,
                        status_mod_time=gmt().mjd)
        newshp = self.scribe.findOrInsertShapegrid(shp)
        validData = False
        if newshp:
            # check existence
            validData, _ = Shapegrid.testVector(newshp.get_dlocation())
            if not validData:
                try:
                    # Write new shapegrid
                    dloc = newshp.get_dlocation()
                    newshp.buildShape(overwrite=True)
                    validData, _ = Shapegrid.testVector(dloc)
<<<<<<< HEAD
                    self._fix_permissions(files=newshp.get_shapefiles())
=======
                    self._fixPermissions(files=newshp.get_shapefiles())
>>>>>>> c0e84e0a
                except Exception as e:
                    self.scribe.log.warning('Unable to build Shapegrid ({})'.format(str(e)))
                if not validData:
                    raise LMError('Failed to write Shapegrid {}'.format(dloc))
            if validData and newshp.status != JobStatus.COMPLETE:
                newshp.update_status(JobStatus.COMPLETE)
                success = self.scribe.updateObject(newshp)
                if success is False:
                    self.scribe.log.warning('Failed to update Shapegrid record')
        else:
            raise LMError('Failed to find or insert Shapegrid')
        return newshp

    # ................................
    def _find_or_add_pam(self, gridset, alg, scen):
        # Create Global PAM for this archive, scenario
        # Pam layers are added upon boom processing
        pam_type = MatrixType.PAM
        if not self.compute_pam_stats:
            pam_type = MatrixType.ROLLING_PAM

        kws = [GPAM_KEYWORD]
        for kw in (scen.code, scen.gcm_code, scen.alt_pred_code, scen.date_code):
            if kw is not None:
                kws.append(kw)

        desc = '{} for Scenario {}'.format(GPAM_KEYWORD, scen.code)
        pamMeta = {ServiceObject.META_DESCRIPTION: desc,
                   ServiceObject.META_KEYWORDS: kws}

        tmpGpam = LMMatrix(None, matrix_type=pam_type,
                           # TODO: replace 3 codes with scenarioId
                           scenario_id=scen.get_id(),
                           gcm_code=scen.gcm_code, alt_pred_code=scen.alt_pred_code,
                           date_code=scen.date_code,
                           algCode=alg.code,
                           metadata=pamMeta, user_id=self.user_id,
                           gridset=gridset,
                           status=JobStatus.GENERAL,
                           status_mod_time=gmt().mjd)
        gpam = self.scribe.find_or_insert_matrix(tmpGpam)
        return gpam

    # ................................
    def _find_or_add_grim(self, gridset, scen):
        # Create Scenario-GRIM for this archive, scenario
        # GRIM layers are added now
        kws = [GGRIM_KEYWORD]
        for kw in (scen.code, scen.gcm_code, scen.alt_pred_code, scen.date_code):
            if kw is not None:
                kws.append(kw)

        desc = '{} for Scenario {}'.format(GGRIM_KEYWORD, scen.code)
        grim_meta = {ServiceObject.META_DESCRIPTION: desc,
                    ServiceObject.META_KEYWORDS: kws}

        tmpGrim = LMMatrix(None, matrix_type=MatrixType.GRIM,
                           # TODO: replace 3 codes with scenarioId
                           scenario_id=scen.get_id(),
                           gcm_code=scen.gcm_code, alt_pred_code=scen.alt_pred_code,
                           date_code=scen.date_code,
                           metadata=grim_meta, user_id=self.user_id,
                           gridset=gridset,
                           status=JobStatus.GENERAL,
                           status_mod_time=gmt().mjd)
        grim = self.scribe.find_or_insert_matrix(tmpGrim)
        for lyr in scen.layers:
            # Add to GRIM Makeflow ScenarioLayer and MatrixColumn
            mtxcol = self._init_grim_intersect(lyr, grim)
        return grim

    # ................................
    def add_shapegrid_gpam_gridset(self):
        """
        @summary: Create a Gridset, Shapegrid, PAMs, GRIMs for this archive, and
                  update attributes with new or existing values from DB
        """
        scenGrims = {}
        self.scribe.log.info('  Find or insert, build shapegrid {} ...'.format(self.grid_name))
        shp = self._add_intersect_grid()
        self.scribe.log.info('  Found or inserted shapegrid')
        self.shapegrid = shp
        # "BOOM" Archive
        # TODO: change 'parameters' to ServiceObject.META_PARAMS
        meta = {ServiceObject.META_DESCRIPTION: ARCHIVE_KEYWORD,
                ServiceObject.META_KEYWORDS: [ARCHIVE_KEYWORD],
                'parameters': self.in_param_fname}
        grdset = Gridset(name=self.archiveName, metadata=meta, shapeGrid=shp,
                         epsgcode=self.scenPkg.epsgcode,
                         user_id=self.user_id, mod_time=self.woof_time_mjd)
        updatedGrdset = self.scribe.findOrInsertGridset(grdset)
        if updatedGrdset.mod_time < self.woof_time_mjd:
            updatedGrdset.mod_time = self.woof_time_mjd
            self.scribe.updateObject(updatedGrdset)

            # TODO: Decide: do we want to delete old makeflows for this gridset?
            fnames = self.scribe.deleteMFChainsReturnFilenames(updatedGrdset.get_id())
            for fn in fnames:
                os.remove(fn)

            self.scribe.log.info('  Found and updated mod_time for gridset {}'
                                 .format(updatedGrdset.get_id()))
        else:
            self.scribe.log.info('  Inserted new gridset {}'
                                 .format(updatedGrdset.get_id()))

        # TODO: Reset expiration date to Woof-date in MJD

        for code, scen in self.scenPkg.scenarios.items():
            # "Global" PAM (one per scenario/algorithm)
            if code in self.prj_scencodes:
                # TODO: Allow alg to be specified for each species, all in same PAM
                for alg in list(self.algorithms.values()):
                    gPam = self._find_or_add_pam(updatedGrdset, alg, scen)

                # "Global" GRIM (one per scenario)
                if not(self.user_id == DEFAULT_POST_USER) or self.compute_mcpa:
                    scenGrim = self._find_or_add_grim(updatedGrdset, scen)
                    scenGrims[code] = scenGrim

        return scenGrims, updatedGrdset

    # ................................
    def _init_grim_intersect(self, lyr, mtx):
        """
        @summary: Initialize model, projections for inputs/algorithm.
        """
        mtxcol = None
        intersect_params = {MatrixColumn.INTERSECT_PARAM_WEIGHTED_MEAN: True}

        if lyr is not None:
            # TODO: Save process_type into the DB??
            if LMFormat.is_gdal(driver=lyr.dataFormat):
                ptype = ProcessType.INTERSECT_RASTER_GRIM
            else:
                self.scribe.log.debug('Vector intersect not yet implemented for GRIM column {}'
                                      .format(mtxcol.get_id()))

            # TODO: Change ident to lyr.ident when that is populated
            tmpCol = MatrixColumn(
                None, mtx.get_id(), self.user_id, layer=lyr,
                shapegrid=self.shapegrid, intersect_params=intersect_params,
                   squid=lyr.squid, ident=lyr.name, process_type=ptype,
                   status=JobStatus.GENERAL, status_mod_time=self.woof_time_mjd,
                   postToSolr=False)
            mtxcol = self.scribe.find_or_insert_matrixColumn(tmpCol)

            # DB does not populate with shapegrid on insert
            mtxcol.shapegrid = self.shapegrid

            # TODO: This is a hack, post to solr needs to be retrieved from DB
            mtxcol.postToSolr = False
            if mtxcol is not None:
                self.scribe.log.debug('Found/inserted MatrixColumn {}'.format(mtxcol.get_id()))
                # Reset process_type (not in db)
                mtxcol.process_type = ptype
        return mtxcol

    # ................................
    def _get_mc_process_type(self, mtxColumn, mtxType):
        """
        @summary Initialize configured and stored inputs for ArchiveFiller class.
        """
        if LMFormat.is_ogr(driver=mtxColumn.layer.dataFormat):
            if mtxType == MatrixType.PAM:
                ptype = ProcessType.INTERSECT_VECTOR
            elif mtxType == MatrixType.GRIM:
                raise LMError('Vector GRIM intersection is not implemented')
        else:
            if mtxType == MatrixType.PAM:
                ptype = ProcessType.INTERSECT_RASTER
            elif mtxType == MatrixType.GRIM:
                ptype = ProcessType.INTERSECT_RASTER_GRIM
        return ptype

    # ................................
    def add_tree(self, gridset, encoded_tree=None):
        tree = None
        # Provided tree filename takes precedence
        if self.treeFname is not None:
            name, _ = os.path.splitext(self.treeFname)
            treeFilename = os.path.join(self.user_id_path, self.treeFname)
            if os.path.exists(treeFilename):
                baretree = Tree(name, dlocation=treeFilename, user_id=self.user_id,
                                gridsetId=gridset.get_id(), mod_time=self.woof_time_mjd)
                baretree.read()
                tree = self.scribe.findOrInsertTree(baretree)
            else:
                self.scribe.log.warning('No tree at {}'.format(treeFilename))
        elif encoded_tree is not None:
            tree = self.scribe.findOrInsertTree(encoded_tree)

        if tree is not None:
            # Update tree properties and write file
            tree.clear_dlocation()
            tree.set_dlocation()
            tree.writeTree()
            tree.update_mod_time(gmt().mjd)
            # Update database
            success = self.scribe.updateObject(tree)
            self._fix_permissions(files=[tree.get_dlocation()])

            # Save tree link to gridset
            print("Add tree to grid set")
            gridset.add_tree(tree)
            gridset.update_mod_time(self.woof_time_mjd)

            self.scribe.updateObject(gridset)
        return tree

    # ................................
    def _get_bg_meta(self, bgFname):
        # defaults for no metadata file
        # lower-case dict keys
        bgkeyword = 'biogeographic hypothesis'
        lyrMeta = {MatrixColumn.INTERSECT_PARAM_VAL_NAME.lower(): None,
                   ServiceObject.META_DESCRIPTION.lower():
        'Biogeographic hypothesis based on layer {}'.format(bgFname)}
        fpthbasename, _ = os.path.splitext(bgFname)
        metaFname = fpthbasename + LMFormat.JSON.ext
        if os.path.exists(metaFname):
            with open(metaFname) as f:
                meta = json.load(f)
                if type(meta) is dict:
                    for k, v in meta.items():
                        lyrMeta[k.lower()] = v
                    # Add keyword to metadata
                    try:
                        kwdStr = meta[ServiceObject.META_KEYWORDS]
                        keywords = kwdStr.split(',')
                        if bgkeyword not in keywords:
                            keywords.append(bgkeyword)
                    except:
                        meta[ServiceObject.META_KEYWORDS] = bgkeyword
                else:
                    raise LMError('Metadata must be a dictionary or a JSON-encoded dictionary')
        return lyrMeta

    # ................................
    def _get_other_layer_filenames(self):
        layers = []
        for lyrname in self.other_lyr_names:
            lyrpth = os.path.join(self.user_id_path, lyrname)
            # accept vector shapefiles
            if os.path.exists(lyrpth + LMFormat.SHAPE.ext):
                layers.append((lyrname, lyrpth + LMFormat.SHAPE.ext))
            # accept raster geotiffs
            elif os.path.exists(lyrpth + LMFormat.GTIFF.ext):
                layers.append((lyrname, lyrpth + LMFormat.GTIFF.ext))
            # accept shapefiles or geotiffs in a
            else:
                self.scribe.log.warning('No layers at {}'.format(lyrpth))
        return layers

    # ................................
    def add_other_layers(self):
        """
        @note: assumes same EPSG as scenario provided
        """
        otherLayerNames = []
        layers = self._get_other_layer_filenames()
        for (lyrname, fname) in layers:
            lyr = None
            if fname.endswith(LMFormat.SHAPE.ext):
                lyr = Vector(lyrname, self.user_id, self.scenPkg.epsgcode,
                             dlocation=fname,
                             dataFormat=LMFormat.SHAPE.driver,
                             mod_time=self.woof_time_mjd)
                updatedLyr = self.scribe.findOrInsertLayer(lyr)
                otherLayerNames.append(updatedLyr.name)
            elif fname.endswith(LMFormat.GTIFF.ext):
                lyr = Raster(lyrname, self.user_id, self.scenPkg.epsgcode,
                             dlocation=fname,
                             dataFormat=LMFormat.GTIFF.driver,
                             mod_time=self.woof_time_mjd)
            if lyr is not None:
                updatedLyr = self.scribe.findOrInsertLayer(lyr)
                otherLayerNames.append(updatedLyr.name)
        self.scribe.log.info('  Added other layers {} for user'.format(otherLayerNames))
        return otherLayerNames

    # ................................
    def _get_biogeo_hypotheses_layer_filenames(self, biogeoName, usrPath):
        bghypFnames = []
        if biogeoName is not None:
            bgpth = os.path.join(usrPath, biogeoName)
            if os.path.exists(bgpth + LMFormat.SHAPE.ext):
                bghypFnames = [bgpth + LMFormat.SHAPE.ext]
            elif os.path.isdir(bgpth):
                import glob
                pattern = os.path.join(bgpth, '*' + LMFormat.SHAPE.ext)
                bghypFnames = glob.glob(pattern)
            else:
                self.scribe.log.warning('No biogeo shapefiles at {}'.format(bgpth))
        return bghypFnames

    # ................................
    def add_biogeo_hypotheses_matrix_and_layers(self, gridset):
        biogeo_layer_names = []
        bgMtx = None

        if len(self.bghypFnames) > 0:
            mtxKeywords = ['biogeographic hypotheses']
            for bgFname in self.bghypFnames:
                if os.path.exists(bgFname):
                    lyrMeta = self._get_bg_meta(bgFname)
                    valAttr = lyrMeta[MatrixColumn.INTERSECT_PARAM_VAL_NAME.lower()]
                    try:
                        name = lyrMeta['name']
                    except:
                        name, _ = os.path.splitext(os.path.basename(bgFname))
                    mtxKeywords.append('Layer {}'.format(name))
                    lyr = Vector(name, self.user_id, self.scenPkg.epsgcode,
                                 dlocation=bgFname, metadata=lyrMeta,
                                 dataFormat=LMFormat.SHAPE.driver,
                                 valAttribute=valAttr, mod_time=self.woof_time_mjd)
                    updatedLyr = self.scribe.findOrInsertLayer(lyr)
                    biogeo_layer_names.append(updatedLyr.name)
                    self.scribe.log.info('  Added {} layers for biogeo hypotheses matrix'
                                         .format(len(biogeo_layer_names)))
            # Add the matrix to contain biogeo hypotheses layer intersections
            meta = {ServiceObject.META_DESCRIPTION.lower():
                  'Biogeographic Hypotheses for archive {}'.format(self.archiveName),
                  ServiceObject.META_KEYWORDS.lower(): mtxKeywords}
            tmpMtx = LMMatrix(
                None, matrix_type=MatrixType.BIOGEO_HYPOTHESES,
                              process_type=ProcessType.ENCODE_HYPOTHESES,
                              user_id=self.user_id, gridset=gridset, metadata=meta,
                              status=JobStatus.INITIALIZE, status_mod_time=self.woof_time_mjd)
            bgMtx = self.scribe.find_or_insert_matrix(tmpMtx)
            if bgMtx is None:
                self.scribe.log.info('  Failed to add biogeo hypotheses matrix')
        return bgMtx, biogeo_layer_names

    # ................................
    def add_grim_mfs(self, default_grims, target_dir):
        rules = []

        # Get shapegrid rules / files
        shapegrid_filename = self.shapegrid.get_dlocation()

        for code, grim in default_grims.items():
            mtxcols = self.scribe.get_columns_for_matrix(grim.get_id())
            self.scribe.log.info(
                '  Adding {} grim columns for scencode {}'.format(
                    len(mtxcols), code))

            col_filenames = []
            for mtxcol in mtxcols:
                mtxcol.postToSolr = False
                mtxcol.process_type = self._get_mc_process_type(
                    mtxcol, grim.matrix_type)
                mtxcol.shapegrid = self.shapegrid

                relDir, _ = os.path.splitext(
                    mtxcol.layer.get_relative_dlocation())
                col_filename = os.path.join(
                    target_dir, relDir, mtxcol.getTargetFilename())
                try:
                    min_percent = mtxcol.intersect_params[
                        mtxcol.INTERSECT_PARAM_MIN_PERCENT]
                except KeyError:
                    min_percent = None
                intersect_cmd = GrimRasterCommand(
                    shapegrid_filename, mtxcol.layer.get_dlocation(),
                    col_filename, minPercent=min_percent, ident=mtxcol.ident)
                rules.append(intersect_cmd.get_makeflow_rule())

                # Keep track of intersection filenames for matrix concatenation
                col_filenames.append(col_filename)

            # Add concatenate command
            rules.extend(
                self._get_matrix_assembly_and_stockpile_rules(
                    grim.get_id(), ProcessType.CONCATENATE_MATRICES,
                    col_filenames, work_dir=target_dir))

        return rules

    # ................................
    def _get_matrix_assembly_and_stockpile_rules(self, matrix_id, process_type,
                                                 col_filenames, work_dir=None):
        """Get assembly and stockpile rules for a matrix

        Args:
            matrix_id : The matrix database id
                process_type : The ProcessType constant for the process used to
            create this matrix
            col_filenames : A list of file names for each column in the matrix
            work_dir : A relative directory where work should be performed
        """
        rules = []
        if work_dir is None:
            work_dir = ''

        # Add concatenate command
        mtx_out_filename = os.path.join(
            work_dir, 'mtx_{}{}'.format(matrix_id, LMFormat.MATRIX.ext))
        concat_cmd = ConcatenateMatricesCommand(
            col_filenames, '1', mtx_out_filename)
        rules.append(concat_cmd.get_makeflow_rule())

        # Stockpile matrix
        mtx_success_filename = os.path.join(
            work_dir, 'mtx_{}.success'.format(matrix_id))
        stockpile_cmd = StockpileCommand(
            process_type, matrix_id, mtx_success_filename, mtx_out_filename,
            status=JobStatus.COMPLETE)
        rules.append(stockpile_cmd.get_makeflow_rule(local=True))
        return rules

    # ................................
    def _get_idig_query_cmd(self, ws_dir):
        if not os.path.exists(self.taxon_id_filename):
            raise LMError('Taxon ID file {} is missing'.format(self.taxon_id_filename))

        # Note: These paths must exist longer than the workflow because they
        #    will be used by a different workflow
        base_fname = os.path.basename(os.path.splitext(self.taxon_id_filename)[0])
        earl = EarlJr()
        tmp_pth = earl.createDataPath(self.user_id, LMFileType.TEMP_USER_DATA)
        self._fix_permissions(dirs=[tmp_pth])
        point_output_file = os.path.join(tmp_pth, base_fname + LMFormat.CSV.ext)
        meta_output_file = os.path.join(tmp_pth, base_fname + LMFormat.JSON.ext)

        # Success file should be in workspace, it will be sent to boomer
        success_file = os.path.join(ws_dir, base_fname + '.success')

        idigCmd = IdigbioQueryCommand(
            self.taxon_id_filename, point_output_file, meta_output_file,
            success_file, missing_id_file=None)
        return idigCmd, point_output_file

    # ................................
    def _get_taxonomy_command(self, target_dir):
        """
        @summary: Create a Makeflow to initiate Boomer with inputs assembled 
                  and configFile written by BOOMFiller.init_boom.
        @todo: Define format and enable ingest user taxonomy, commented out below
        """
        cattaxCmd = taxSuccessFname = taxSuccessLocalFname = taxDataFname = None
        config = Config(site_fn=self.in_param_fname)
        if self.dataSource == SpeciesDatasource.GBIF:
            taxDataBasename = self._get_boom_param(config,
                        BoomKeys.GBIF_TAXONOMY_FILENAME, GBIF_TAXONOMY_FILENAME)
            taxDataFname = os.path.join(SPECIES_DATA_PATH, taxDataBasename)
            taxSourceName = TAXONOMIC_SOURCE['GBIF']['name']
            taxSourceUrl = TAXONOMIC_SOURCE['GBIF']['url']

        # If there is taxonomy ...
        if taxDataFname and os.path.exists(taxDataFname):
            taxDataBase, _ = os.path.splitext(taxDataFname)
            taxSuccessFname = os.path.join(taxDataBase + '.success')
            if os.path.exists(taxSuccessFname):
                self.scribe.log.info('Taxonomy {} has already been cataloged'
                                     .format(taxDataFname))
            else:
                # logfile, walkedTaxFname added to outputs in command construction
                taxSuccessLocalFname = os.path.join(
                    target_dir, 'catalog_taxonomy.success')
                # Write taxonomy success to workspace and pass that along, also
                #    copy local taxonomy success file to absolute location
                cattaxCmd = ChainCommand(
                    [CatalogTaxonomyCommand(
                        taxSourceName, taxDataFname, taxSuccessLocalFname,
                        source_url=taxSourceUrl, delimiter='\t'),
                    SystemCommand(
                        'cp', '{} {}'.format(
                            taxSuccessLocalFname, taxSuccessFname),
                        inputs=taxSuccessLocalFname)])
        return cattaxCmd, taxSuccessLocalFname

    # ................................
    def _write_update_MF(self, mfchain):
        mfchain.write()
        # Give lmwriter rw access (this script may be run as root)
        self._fix_permissions(files=[mfchain.get_dlocation()])
        # Set as ready to go
        mfchain.update_status(JobStatus.INITIALIZE)
        self.scribe.updateObject(mfchain)
        try:
            self.scribe.log.info('  Wrote Makeflow {} for {} for gridset {}'
                .format(mfchain.objId,
                        mfchain.mfMetadata[MFChain.META_DESCRIPTION],
                        mfchain.mfMetadata[MFChain.META_GRIDSET]))
        except:
            self.scribe.log.info('  Wrote Makeflow {}'.format(mfchain.objId))
        return mfchain

    # ................................
    def add_boom_rules(self, tree, target_dir):
        """
        @summary: Create a Makeflow to initiate Boomer with inputs assembled 
                  and configFile written by BOOMFiller.init_boom.
        """
        rules = []
        base_config_fname = os.path.basename(self.outConfigFilename)
        # ChristopherWalken writes when finished walking through
        # species data (initiated by this Makeflow).
        boom_success_fname = os.path.join(target_dir, base_config_fname + '.success')
        boomCmd = BoomerCommand(self.outConfigFilename, boom_success_fname)

        # Add iDigBio MF before Boom, if specified as occurrence input
        if self.dataSource == SpeciesDatasource.TAXON_IDS:
            idigCmd, point_output_file = self._get_idig_query_cmd(target_dir)
            # Update config to User (CSV) datasource and point_output_file
            self.dataSource = SpeciesDatasource.USER
            self.occFname = point_output_file
            self.occSep = IdigbioAPI.DELIMITER
            # Add command to this Makeflow
            rules.append(idigCmd.get_makeflow_rule(local=True))
            # Boom requires iDigBio data
            boomCmd.inputs.extend(idigCmd.outputs)

        # Add taxonomy before Boom, if taxonomy is specified
        cattaxCmd, taxSuccessFname = self._get_taxonomy_command(target_dir)
        if cattaxCmd:
            # Add catalog taxonomy command to this Makeflow
            rules.append(cattaxCmd.get_makeflow_rule(local=True))
            # Boom requires catalog taxonomy completion
            boomCmd.inputs.append(taxSuccessFname)

        # Add boom command to this Makeflow
        rules.append(boomCmd.get_makeflow_rule(local=True))
        return rules

    # ................................
    def _fix_directory_permissions(self, boom_gridset):
        lyrdir = os.path.dirname(boom_gridset.getShapegrid().get_dlocation())
        self._fix_permissions(dirs=[lyrdir])
        earl = EarlJr()
        mfdir = earl.createDataPath(self.user_id, LMFileType.MF_DOCUMENT)
        self._fix_permissions(dirs=[mfdir])

    # ................................
    def _get_partner_tree_data(self, pquery, gbifids, basefilename):
        treename = os.path.basename(basefilename)
        otree, gbif_to_ott, ott_unmatched_gbif_ids = pquery.assembleOTOLData(
                                                            gbifids, treename)
        encoded_tree = pquery.encodeOTTTreeToGBIF(otree, gbif_to_ott,
                                                  scribe=self.scribe)
        return encoded_tree

    # ................................
    def _get_partner_ids(self, pquery, names, basefilename):
        gbif_results_filename = basefilename + '.gids'
        unmatched_names, name_to_gbif_ids = pquery.assembleGBIFTaxonIds(names,
                                                        gbif_results_filename)
        return unmatched_names, name_to_gbif_ids, gbif_results_filename

    # ................................
    def _get_user_input(self, filename):
        items = []
        if os.path.exists(filename):
            try:
                for line in open(filename):
                    items.append(line.strip())
            except:
                raise LMError('Failed to read file {}'.format(filename))
        else:
            raise LMError('File {} does not exist'.format(filename))
        return items

    # ................................
    def init_boom(self):
        try:
            # Also adds user
            self.initialize_inputs()

            # Add or get Shapegrid, Global PAM, Gridset for this archive
            # This updates the gridset, shapegrid, default PAMs (rolling, with no
            #     matrixColumns, default GRIMs with matrixColumns
            scenGrims, boom_gridset = self.add_shapegrid_gpam_gridset()
            # Insert other layers that may be used for SDM_MASK or other processing
            otherLayerNames = self.add_other_layers()

            # Create makeflow for computations and start rule list
            # TODO: Init makeflow
            script_name = os.path.splitext(os.path.basename(__file__))[0]
            meta = {
                MFChain.META_CREATED_BY: script_name,
                MFChain.META_GRIDSET: boom_gridset.get_id(),
                MFChain.META_DESCRIPTION: 'Makeflow for gridset {}'.format(
                    boom_gridset.get_id())
                }
            new_mfc = MFChain(
                self.user_id, priority=Priority.HIGH, metadata=meta,
                status=JobStatus.GENERAL, status_mod_time=gmt().mjd)
            gridset_mf = self.scribe.insertMFChain(
                new_mfc, boom_gridset.get_id())
            target_dir = gridset_mf.getRelativeDirectory()
            rules = []

            # Add GRIM rules
            rules.extend(self.add_grim_mfs(scenGrims, target_dir))

            # Check for a file OccurrenceLayer Ids for existing or PUBLIC user
            if self.occIdFname:
                self._check_occurrence_sets()

            # Fix user makeflow and layer directory permissions
            self._fix_directory_permissions(boom_gridset)

            # If there is a tree, add db object
            tree = self.add_tree(boom_gridset, encoded_tree=None)

            # If there are biogeographic hypotheses, add layers and matrix
            (biogeo_mtx, biogeo_layer_names
             ) = self.add_biogeo_hypotheses_matrix_and_layers(boom_gridset)

            # init Makeflow
            if biogeo_mtx and len(biogeo_layer_names) > 0:
                # TODO: Create a separate module to create BG Hypotheses
                #       encoding Makeflow, independent of Boom completion
                #       so this may be added later or called from this script
                # Add BG hypotheses
                bgh_success_fname = os.path.join(target_dir, 'bg.success')
                bg_cmd = EncodeBioGeoHypothesesCommand(
                    self.user_id, boom_gridset.name, bgh_success_fname)
                rules.append(bg_cmd.get_makeflow_rule(local=True))

            # This also adds commands for iDigBio occurrence data retrieval
            #   and taxonomy insertion before Boom
            #   and tree encoding after Boom
            rules.extend(self.add_boom_rules(tree, target_dir))

            # Write config file for archive, update permissions
            self.write_config_file(tree=tree, biogeoLayers=biogeo_layer_names)

            # Write rules
            gridset_mf.add_commands(rules)
            self._write_update_MF(gridset_mf)

        finally:
            self.close()

        # BOOM POST from web requires gridset object to be returned
        return boom_gridset


# .............................................................................
def main():
    """Main method for script
    """
    parser = argparse.ArgumentParser(
             description=(""""Populate a Lifemapper archive with metadata for 
                              single- or multi-species computations specific to 
                              the configured input data or the data package 
                              named."""))
    parser.add_argument('param_file', default=None,
             help=('Parameter file for the workflow with inputs and outputs ' +
                   'to be created from these data.'))
    parser.add_argument('--logname', type=str, default=None,
             help=('Basename of the logfile, without extension'))
    args = parser.parse_args()
    paramFname = args.param_file
    logname = args.logname

    if paramFname is not None and not os.path.exists(paramFname):
        print(('Missing configuration file {}'.format(paramFname)))
        sys.exit(-1)

    if logname is None:
        scriptname, _ = os.path.splitext(os.path.basename(__file__))
        secs = time.time()
        timestamp = "{}".format(time.strftime("%Y%m%d-%H%M", time.localtime(secs)))
        logname = '{}.{}'.format(scriptname, timestamp)

    print(('Running initWorkflow with paramFname = {}'
          .format(paramFname)))

    filler = BOOMFiller(paramFname, logname=logname)
    gs = filler.init_boom()
    print(('Completed initWorkflow creating gridset: {}'.format(gs.get_id())))


# .............................................................................
if __name__ == '__main__':
    main()

"""
import ConfigParser
import json
import os
import stat
import types

from LmBackend.command.boom import BoomerCommand
from LmBackend.command.common import (IdigbioQueryCommand ,
    ConcatenateMatricesCommand, SystemCommand, ChainCommand)
from LmBackend.command.server import (
    CatalogTaxonomyCommand, EncodeBioGeoHypothesesCommand, StockpileCommand)
from LmBackend.common.lmobj import LMError, LMObject

from LmCommon.common.api_query import IdigbioAPI
from LmCommon.common.config import Config
from LmCommon.common.lmconstants import (JobStatus, LMFormat, MatrixType,
      ProcessType, DEFAULT_POST_USER, GBIF, BoomKeys,
      SERVER_BOOM_HEADING, SERVER_SDM_MASK_HEADING_PREFIX,
      SERVER_SDM_ALGORITHM_HEADING_PREFIX,
      SERVER_DEFAULT_HEADING_POSTFIX, SERVER_PIPELINE_HEADING)
from LmCommon.common.ready_file import ready_filename

from LmDbServer.common.lmconstants import (SpeciesDatasource, TAXONOMIC_SOURCE)
from LmDbServer.common.localconstants import (GBIF_PROVIDER_FILENAME,
                                              GBIF_TAXONOMY_FILENAME)
from LmDbServer.tools.catalog_scen_package import SPFiller
from LmServer.common.data_locator import EarlJr
from LmServer.common.lmconstants import (ARCHIVE_KEYWORD, GGRIM_KEYWORD,
                           GPAM_KEYWORD, LMFileType, Priority, ENV_DATA_PATH,
                           PUBLIC_ARCHIVE_NAME, DEFAULT_EMAIL_POSTFIX,
                           SPECIES_DATA_PATH, DEFAULT_NUM_PERMUTATIONS)
from LmServer.common.lmuser import LMUser
from LmServer.common.localconstants import PUBLIC_USER
from LmServer.common.log import ScriptLogger
from LmServer.base.layer import Vector
from LmServer.base.service_object import ServiceObject
from LmServer.base.utilities import is_lm_user
from LmServer.db.borg_scribe import BorgScribe
from LmServer.legion.algorithm import Algorithm
from LmServer.legion.gridset import Gridset
from LmServer.legion.lm_matrix import LMMatrix
from LmServer.legion.mtx_column import MatrixColumn
from LmServer.legion.process_chain import MFChain
from LmServer.legion.shapegrid import Shapegrid
from LmServer.legion.tree import Tree
from LmBackend.command.single import GrimRasterCommand

from LmDbServer.boom.initWorkflow import *


# Public archive
config_file = '/opt/lifemapper/config/boom.public.params'

import time
secs = time.time()
timestamp = "{}".format(time.strftime("%Y%m%d-%H%M", time.localtime(secs)))
logname = 'initWorkflow.debug.{}'.format(timestamp)

self = BOOMFiller(config_file, logname=logname)
self.initialize_inputs()

###################################################################
###################################################################

"""<|MERGE_RESOLUTION|>--- conflicted
+++ resolved
@@ -25,19 +25,11 @@
 from LmCommon.common.ready_file import ready_filename
 from LmCommon.common.time import gmt
 from LmDbServer.common.lmconstants import (SpeciesDatasource, TAXONOMIC_SOURCE)
-<<<<<<< HEAD
 from LmDbServer.common.localconstants import (
     GBIF_PROVIDER_FILENAME, GBIF_TAXONOMY_FILENAME)
 from LmDbServer.tools.catalog_scen_package import SPFiller
 from LmServer.base.layer import Vector, Raster
 from LmServer.base.service_object import ServiceObject
-=======
-from LmDbServer.common.localconstants import (GBIF_PROVIDER_FILENAME,
-                                              GBIF_TAXONOMY_FILENAME)
-from LmDbServer.tools.catalog_scen_package import SPFiller
-from LmServer.base.layer import Vector, Raster
-from LmServer.base.serviceobject import ServiceObject
->>>>>>> c0e84e0a
 from LmServer.base.utilities import is_lm_user
 from LmServer.common.data_locator import EarlJr
 from LmServer.common.lmconstants import (
@@ -756,15 +748,9 @@
         self.scribe.log.info('  Unauthorized data: {} '.format(wrongUserCount))
         self.scribe.log.info('  Bad ID: {} '.format(nonIntCount))
 
-<<<<<<< HEAD
     # ................................
     def _add_intersect_grid(self):
         shp = Shapegrid(self.grid_name, self.user_id, self.scenPkg.epsgcode, self.cellsides,
-=======
-    # ...............................................
-    def _addIntersectGrid(self):
-        shp = Shapegrid(self.gridname, self.userId, self.scenPkg.epsgcode, self.cellsides,
->>>>>>> c0e84e0a
                         self.cellsize, self.scenPkg.mapUnits, self.gridbbox,
                         status=JobStatus.INITIALIZE,
                         status_mod_time=gmt().mjd)
@@ -779,11 +765,7 @@
                     dloc = newshp.get_dlocation()
                     newshp.buildShape(overwrite=True)
                     validData, _ = Shapegrid.testVector(dloc)
-<<<<<<< HEAD
                     self._fix_permissions(files=newshp.get_shapefiles())
-=======
-                    self._fixPermissions(files=newshp.get_shapefiles())
->>>>>>> c0e84e0a
                 except Exception as e:
                     self.scribe.log.warning('Unable to build Shapegrid ({})'.format(str(e)))
                 if not validData:
