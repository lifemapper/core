"""
@license: gpl2
@copyright: Copyright (C) 2019, University of Kansas Center for Research
 
          Lifemapper Project, lifemapper [at] ku [dot] edu, 
          Biodiversity Institute,
          1345 Jayhawk Boulevard, Lawrence, Kansas, 66045, USA
    
          This program is free software; you can redistribute it and/or modify 
          it under the terms of the GNU General Public License as published by 
          the Free Software Foundation; either version 2 of the License, or (at 
          your option) any later version.
   
          This program is distributed in the hope that it will be useful, but 
          WITHOUT ANY WARRANTY; without even the implied warranty of 
          MERCHANTABILITY or FITNESS FOR A PARTICULAR PURPOSE.  See the GNU 
          General Public License for more details.
   
          You should have received a copy of the GNU General Public License 
          along with this program; if not, write to the Free Software 
          Foundation, Inc., 51 Franklin Street, Fifth Floor, Boston, MA 
          02110-1301, USA.
"""
import ConfigParser
import json
import mx.DateTime
import os
import stat
import types

from LmBackend.command.boom import BoomerCommand
from LmBackend.command.common import (IdigbioQueryCommand ,
    ConcatenateMatricesCommand, SystemCommand, ChainCommand)
from LmBackend.command.server import (
    CatalogTaxonomyCommand, EncodeBioGeoHypothesesCommand, StockpileCommand)
from LmBackend.common.lmobj import LMError, LMObject

from LmCommon.common.apiquery import IdigbioAPI
from LmCommon.common.config import Config
from LmCommon.common.lmconstants import (JobStatus, LMFormat, MatrixType, 
      ProcessType, DEFAULT_POST_USER, GBIF, BoomKeys,
      SERVER_BOOM_HEADING, SERVER_SDM_MASK_HEADING_PREFIX, 
      SERVER_SDM_ALGORITHM_HEADING_PREFIX,
      SERVER_DEFAULT_HEADING_POSTFIX, SERVER_PIPELINE_HEADING)
from LmCommon.common.readyfile import readyFilename

from LmDbServer.common.lmconstants import (SpeciesDatasource, TAXONOMIC_SOURCE)
from LmDbServer.common.localconstants import (GBIF_PROVIDER_FILENAME, 
                                              GBIF_TAXONOMY_FILENAME)
from LmDbServer.tools.catalogScenPkg import SPFiller
from LmServer.common.datalocator import EarlJr
from LmServer.common.lmconstants import (ARCHIVE_KEYWORD, GGRIM_KEYWORD,
                           GPAM_KEYWORD, LMFileType, Priority, ENV_DATA_PATH,
                           DEFAULT_EMAIL_POSTFIX,
                           SPECIES_DATA_PATH, DEFAULT_NUM_PERMUTATIONS)
from LmServer.common.lmuser import LMUser
from LmServer.common.localconstants import PUBLIC_USER
from LmServer.common.log import ScriptLogger
from LmServer.base.layer2 import Vector, Raster
from LmServer.base.serviceobject2 import ServiceObject
from LmServer.base.utilities import isLMUser
from LmServer.db.borgscribe import BorgScribe
from LmServer.legion.algorithm import Algorithm
from LmServer.legion.gridset import Gridset
from LmServer.legion.lmmatrix import LMMatrix  
from LmServer.legion.mtxcolumn import MatrixColumn          
from LmServer.legion.processchain import MFChain
from LmServer.legion.shapegrid import ShapeGrid
from LmServer.legion.tree import Tree
from LmBackend.command.single import GrimRasterCommand

# .............................................................................
class BOOMFiller(LMObject):
    """
    @summary 
    Class to: 
     1) populate a Lifemapper database with inputs for a BOOM archive
        including: user, scenario package, shapegrid, Tree,
                   Biogeographic Hypotheses, gridset
     2) If named scenario package does not exist for the user, add it.
     3) create default matrices for each scenario, 
        PAMs for SDM projections and GRIMs for Scenario layers
     4) Write a configuration file for computations (BOOM daemon) on the inputs
     5) Write a Makeflow to begin the BOOM daemon
    """
# .............................................................................
# Constructor
# .............................................................................
    def __init__(self, paramFname, logname=None):
        """
        @summary Constructor for BOOMFiller class.
        """
        super(BOOMFiller, self).__init__()

        scriptname, _ = os.path.splitext(os.path.basename(__file__))
        self.name = scriptname
        if logname is None:
            import time
            secs = time.time()
            timestamp = "{}".format(time.strftime("%Y%m%d-%H%M", time.localtime(secs)))
            logname = '{}.{}'.format(scriptname, timestamp)
        self.logname = logname
                
        self.inParamFname = paramFname
        # Get database
        try:
            self.scribe = self._getDb(self.logname)
        except: 
            raise
        self.open()

    # ...............................................
    @property
    def log(self):
        return self.scribe.log
    
    # ...............................................
    def initializeInputs(self):
        """
        @summary Initialize configured and stored inputs for BOOMFiller class.
        """      
        (self.userId, self.userIdPath,
         self.userEmail,
         self.user_taxonomy_basefilename,
         self.archiveName,
         self.priority,
         self.scenPackageName,
         mdl_scencode,
         prj_scencodes,
         self.dataSource,
         self.occIdFname,
         self.taxon_name_filename, 
         self.taxon_id_filename, 
         self.occFname,
         self.occSep,   
         self.minpoints,
         self.expdate,
         self.algorithms,
         self.do_assemble_pams,
         self.gridbbox,
         self.cellsides,
         self.cellsize,
         self.gridname, 
         self.intersectParams, 
         self.maskAlg, 
         self.treeFname, 
         self.bghypFnames,
         self.compute_pam_stats, 
         self.compute_mcpa, 
         self.num_permutations, 
         self.other_lyr_names) = self.readParamVals()
        self.woof_time_mjd = mx.DateTime.gmt().mjd
        earl = EarlJr()
        self.outConfigFilename = earl.createFilename(LMFileType.BOOM_CONFIG, 
                                                     objCode=self.archiveName, 
                                                     usr=self.userId)
       
        # # TODO: Decide: do we want to start from beginning of species CSV 
        #         for every woof???
        startFile = earl.createStartWalkenFilename(self.userId, self.archiveName)
        if os.path.exists(startFile):
            os.remove(startFile)

        # Add/find user for this Boom process (should exist)
        self.addUser()
         
        # Find existing scenarios or create from user or public ScenPackage metadata
        self.scenPkg = self.findOrAddScenarioPackage()
        (self.mdl_scencode, self.prj_scencodes, 
         mask_lyrname_scen) = self.findMdlProjScenarios(mdl_scencode, prj_scencodes)
        # TODO: Allow any existing raster with intersecting region
        # TODO: Allow packaging of ancillary layers in data package, 
        #       specify role in params file
        if self.maskAlg:
            if self.maskAlg.code == 'hull_region_intersect':
                mask_lyrname = self.maskAlg.getParameterValue('region')
                # TODO: Delete this from Scenario packages and code
                # Take SDM_MASK_META from old (v2.0) scenario metadata
                if mask_lyrname is None:
                    self.maskAlg.setParameter('region', mask_lyrname_scen)
      
        # Fill grid bbox with scenario package (intersection of all bboxes) if it is absent
        if self.gridbbox is None:
            self.gridbbox = self.scenPkg.bbox
        
        # Created by addArchive
        self.shapegrid = None
        
    # ...............................................
    def findOrAddScenarioPackage(self):
        """
        @summary Find Scenarios from codes 
        @note: Boom parameters must include SCENARIO_PACKAGE, 
                            and optionally, SCENARIO_PACKAGE_MODEL_SCENARIO,
                                            SCENARIO_PACKAGE_PROJECTION_SCENARIOS
               If SCENARIO_PACKAGE_PROJECTION_SCENARIOS is not present, SDMs 
               will be projected onto all scenarios
        @note: This code can only parse scenario metadata marked as version 2.x
        """
        # Make sure Scenario Package exists for this user
        scenPkg = self.scribe.getScenPackage(userId=self.userId, 
                                        scenPkgName=self.scenPackageName, 
                                        fillLayers=True)
        if scenPkg is None:
            # See if metadata exists in user or public environmental directory
            spMetaFname = None
            for pth in (self.userIdPath, ENV_DATA_PATH):
                thisFname = os.path.join(pth, self.scenPackageName + '.py')
                if os.path.exists(thisFname):
                    spMetaFname = thisFname
                    break
        #          spMetaFname = os.path.join(ENV_DATA_PATH, self.scenPackageName + '.py')
            if spMetaFname is None:
                raise LMError("""ScenPackage {} must be authorized for User {} 
                               or all users (with public metadata file {})"""
                               .format(self.scenPackageName, self.userId, spMetaFname))
            else:
                spFiller = SPFiller(spMetaFname, self.userId, scribe=self.scribe)
                scenPkg = spFiller.catalogScenPackages()
           
        return scenPkg
                
    # ...............................................
    def findMdlProjScenarios(self, mdl_scencode, prj_scencodes):
        """
        @summary Find which Scenario for modeling, which (list) for projecting  
        @note: Boom parameters must include SCENARIO_PACKAGE, 
                                may include SCENARIO_PACKAGE_MODEL_SCENARIO,
                                            SCENARIO_PACKAGE_PROJECTION_SCENARIOS
        """
        valid_scencodes = self.scenPkg.scenarios.keys()
        if len(valid_scencodes) == 0 or None in valid_scencodes:
            raise LMError('ScenPackage {} metadata is incorrect, scenario codes = {}'
                         .format(self.scenPackageName, valid_scencodes))
            
        # TODO: Allow alternate masklayer for any Scenario, requires test and/or transform
        base_scencode, mask_lyrname = self._find_scenpkg_base_and_mask(
                                                          self.scenPackageName)      
        if not base_scencode in valid_scencodes:
            raise LMError('ScenPackage {} metadata is incorrect, {} not in scenarios'
                         .format(self.scenPackageName, base_scencode))
            
        # If model Scenarios are not listed, use scenPackage default baseline
        if mdl_scencode is None:
            mdl_scencode = base_scencode
        # If model scenarios does not match scenPackage, error params file
        elif mdl_scencode not in valid_scencodes:
            raise LMError('Params file {} metadata is incorrect, {} not in scenarios {} for package {}'
                         .format(self.inParamFname, mdl_scencode, valid_scencodes, self.scenPackageName))            
        # If projection Scenarios are not listed, use all scenarios in scenPackage
        if not prj_scencodes:
            prj_scencodes = valid_scencodes      
        # If any prj scenario does not match scenPackage, error params file
        else:
            for pcode in prj_scencodes:
                if pcode not in valid_scencodes:
                    raise LMError('Params file {} metadata is incorrect, {} not in scenarios {} for package {}'
                                 .format(self.inParamFname, mdl_scencode, valid_scencodes, self.scenPackageName))
        
        return mdl_scencode, prj_scencodes, mask_lyrname
                
    # ...............................................
    def open(self):
        success = self.scribe.openConnections()
        if not success: 
            raise LMError('Failed to open database')

    # ...............................................
    def close(self):
        self.scribe.closeConnections()

    # ...............................................
    @property
    def logFilename(self):
        try:
            fname = self.scribe.log.baseFilename
        except:
            fname = None
        return fname

    # ...............................................
    def _fixPermissions(self, files=[], dirs=[]):
        if isLMUser:
            print('Permissions created correctly by LMUser')
        else:
            dirname = os.path.dirname(self.outConfigFilename)
            stats = os.stat(dirname)
            # item 5 is group id; get for lmwriter
            gid = stats[5]
            if files is not None:
                if not (isinstance(files, list) or 
                        isinstance(files, tuple)):
                    files = [files]
                    for fd in files:
                        try:
                            os.chown(fd, -1, gid)
                            os.chmod(fd, 0664)
                        except Exception, e:
                            print('Failed to fix permissions on {}'.format(fd))
            if dirs is not None:
                if not (isinstance(dirs, list) or 
                        isinstance(dirs, tuple)):
                    dirs = [dirs]
                    for d in dirs:
                        currperms = oct(os.stat(d)[stat.ST_MODE])[-3:]
                        if currperms != '775':
                            try:
                                os.chown(d, -1, gid)
                                os.chmod(d, 0775)
                            except Exception, e:
                                print('Failed to fix permissions on {}'.format(d))
         
    # ...............................................
    def _getDb(self, logname):
        import logging
        logger = ScriptLogger(logname, level=logging.INFO)
        # DB connection
        scribe = BorgScribe(logger)
        return scribe
   
    # .............................................................................
    def _getAlgorithm(self, config, algHeading):
        """
        @note: Returns configured algorithm
        """
        acode =  config.get(algHeading, BoomKeys.ALG_CODE)
        alg = Algorithm(acode)
        alg.fillWithDefaults()
        inputs = {}
        # override defaults with any option specified
        algoptions = config.getoptions(algHeading)
        for name in algoptions:
            pname, ptype = alg.findParamNameType(name)
            if pname is not None:
                if ptype == types.IntType:
                    val = config.getint(algHeading, pname)
                elif ptype == types.FloatType:
                    val = config.getfloat(algHeading, pname)
                else:
                    val = config.get(algHeading, pname)
                    # Some algorithms(mask) may have a parameter indicating a layer,
                    # if so, add name to parameters and object to inputs
                    if acode == 'hull_region_intersect' and pname == 'region':
                    # TODO: re-enable this later.  
                    #       Now, always use layer in SDM_MASK_META in scenario meta
                        pass
#                         if val.endswith(LMFormat.GTIFF.ext):
#                             val = val[:-len(LMFormat.GTIFF.ext)]
#                         inputs[pname] = val
                alg.setParameter(pname, val)
        if inputs:
            alg.setInputs(inputs)
        return alg
      
    # .............................................................................
    def _getAlgorithms(self, config, sectionPrefix=SERVER_SDM_ALGORITHM_HEADING_PREFIX):
        """
        @note: Returns configured algorithms, uses default algorithms only 
               if no others exist
        """
        algs = {}
        defaultAlgs = {}
        # Get algorithms for SDM modeling or SDM mask
        sections = config.getsections(sectionPrefix)
        for algHeading in sections:
            alg = self._getAlgorithm(config, algHeading)
           
            if algHeading.endswith(SERVER_DEFAULT_HEADING_POSTFIX):
                defaultAlgs[algHeading] = alg
            else:
                algs[algHeading] = alg
        if len(algs) == 0:
            algs = defaultAlgs
        return algs

#     # ...............................................
#     def _findScenPkgMeta(self, scenpkgName):
#         scenpkg_meta_file = os.path.join(ENV_DATA_PATH, scenpkgName + '.py')
#         if not os.path.exists(scenpkg_meta_file):
#             raise LMError(currargs='Climate metadata {} does not exist'
#                          .format(scenpkg_meta_file))
#         # TODO: change to importlib on python 2.7 --> 3.3+  
#         try:
#             import imp
#             SPMETA = imp.load_source('currentmetadata', scenpkg_meta_file)
#         except Exception, e:
#             raise LMError(currargs='Climate metadata {} cannot be imported; ({})'
#                           .format(scenpkg_meta_file, e)) 
#         pkgMeta = SPMETA.CLIMATE_PACKAGES[scenpkgName]
#         mask_lyrname = SPMETA.SDM_MASK_META['name']
#         return pkgMeta, mask_lyrname

    # ...............................................
    def _find_scenpkg_base_and_mask(self, scenpkgName):
#         pkgMeta, mask_lyrname = self._findScenPkgMeta(scenpkgName)
        public_scenpkg_meta_file = os.path.join(ENV_DATA_PATH, scenpkgName + '.py')
        user_scenpkg_meta_file = os.path.join(self.userIdPath, scenpkgName + '.py')
        if os.path.exists(public_scenpkg_meta_file):
            scenpkg_meta_file = public_scenpkg_meta_file
        elif os.path.exists(user_scenpkg_meta_file):
            scenpkg_meta_file = user_scenpkg_meta_file
        else:
            raise LMError(currargs='Climate metadata does not exist in {} or {}'
                         .format(public_scenpkg_meta_file, user_scenpkg_meta_file))
        # TODO: change to importlib on python 2.7 --> 3.3+  
        try:
            import imp
            SPMETA = imp.load_source('currentmetadata', scenpkg_meta_file)
        except Exception, e:
            raise LMError(currargs='Climate metadata {} cannot be imported; ({})'
                          .format(scenpkg_meta_file, e)) 
        pkgMeta = SPMETA.CLIMATE_PACKAGES[scenpkgName]
        # Mask is optional
        try:
            mask_lyrname = SPMETA.SDM_MASK_META['name']
        except:
            mask_lyrname = None
        baseCode = pkgMeta['baseline']
        return baseCode, mask_lyrname

    # ...............................................
    def readParamVals(self):
        if self.inParamFname is None or not os.path.exists(self.inParamFname):
            raise Exception('Missing config file {}'.format(self.inParamFname))
        
        paramFname = self.inParamFname
        config = Config(siteFn=paramFname)
        
        # Fill in missing or null variables for archive.config.ini
        usr = self._getBoomOrDefault(config, BoomKeys.ARCHIVE_USER, defaultValue=PUBLIC_USER)
        earl = EarlJr()
        usrPath = earl.createDataPath(usr, LMFileType.BOOM_CONFIG)
        usrEmail = self._getBoomOrDefault(config, BoomKeys.ARCHIVE_USER_EMAIL, 
                                          defaultValue='{}{}'.format(usr, 
                                                        DEFAULT_EMAIL_POSTFIX))
        
        archiveName = self._getBoomOrDefault(config, BoomKeys.ARCHIVE_NAME)
        if archiveName is None:
            raise Exception('Failed to configure ARCHIVE_NAME')
        
        if usr == PUBLIC_USER:
            def_priority = Priority.NORMAL
        else:
            def_priority = Priority.REQUESTED
        priority = self._getBoomOrDefault(config, BoomKeys.ARCHIVE_PRIORITY, 
                                          defaultValue=def_priority)
            
        # Species data source and input
<<<<<<< HEAD
        occFname = occSep = user_taxonomy_basefilename = occIdFname = taxon_id_filename = taxon_name_filename = None
=======
        occFname = occSep = occIdFname = taxon_id_filename = taxon_name_filename = None
        user_taxonomy_basefilename = None
>>>>>>> 5a087a35
        dataSource = self._getBoomOrDefault(config, BoomKeys.DATA_SOURCE)
        if dataSource is None:
            raise Exception('Failed to configure DATA_SOURCE')
        else:
            dataSource = dataSource.upper()
        if dataSource not in (SpeciesDatasource.GBIF, 
                              SpeciesDatasource.USER, 
                              SpeciesDatasource.EXISTING, 
                              SpeciesDatasource.TAXON_IDS, 
                              SpeciesDatasource.TAXON_NAMES):
            raise Exception('Failed to configure supported DATA_SOURCE')
        elif dataSource in (SpeciesDatasource.GBIF, SpeciesDatasource.USER):        
            occFname = self._getBoomOrDefault(config, BoomKeys.OCC_DATA_NAME)
            occSep = self._getBoomOrDefault(config, BoomKeys.OCC_DATA_DELIMITER)
            # Taxonomy is optional, 
            if dataSource == SpeciesDatasource.USER:
                user_taxonomy_basefilename = self._getBoomOrDefault(config, BoomKeys.USER_TAXONOMY_FILENAME)
            if occSep is None:
                occSep = GBIF.DATA_DUMP_DELIMITER
            if occFname is None:
                raise Exception('Failed to configure OCC_DATA_NAME for DATA_SOURCE=GBIF or USER')
        elif dataSource == SpeciesDatasource.EXISTING:        
            occIdFname = self._getBoomOrDefault(config, BoomKeys.OCC_ID_FILENAME)
            if occIdFname is None:
                raise Exception('Failed to configure OCC_ID_FILENAME for DATA_SOURCE=EXISTING')
        elif dataSource == SpeciesDatasource.TAXON_IDS:        
            taxon_id_filename = self._getBoomOrDefault(config, BoomKeys.TAXON_ID_FILENAME)
            if taxon_id_filename is None:
                raise Exception('Failed to configure TAXON_ID_FILENAME for DATA_SOURCE=TAXON_IDS')
        elif dataSource == SpeciesDatasource.TAXON_NAMES:        
            taxon_name_filename = self._getBoomOrDefault(config, BoomKeys.TAXON_NAME_FILENAME)
            if taxon_name_filename is None:
                raise Exception('Failed to configure TAXON_NAME_FILENAME for DATA_SOURCE=TAXON_NAMES')
                
        minpoints = self._getBoomOrDefault(config, BoomKeys.POINT_COUNT_MIN)
        today = mx.DateTime.gmt()
        expyr = self._getBoomOrDefault(config, BoomKeys.OCC_EXP_YEAR, defaultValue=today.year)
        expmo = self._getBoomOrDefault(config, BoomKeys.OCC_EXP_MONTH, defaultValue=today.month)
        expdy = self._getBoomOrDefault(config, BoomKeys.OCC_EXP_DAY, defaultValue=today.day)
        
        algs = self._getAlgorithms(config, sectionPrefix=SERVER_SDM_ALGORITHM_HEADING_PREFIX)
        
        # One optional Mask for pre-processing
        maskAlg = None
        maskAlgList = self._getAlgorithms(config, sectionPrefix=SERVER_SDM_MASK_HEADING_PREFIX)
        if maskAlgList:
            if len(maskAlgList) == 1:
                maskAlg = maskAlgList.values()[0]
            else:
                raise Exception('Only one PREPROCESSING SDM_MASK supported')
           
        # optional MCPA inputs, data values indicate processing steps
        treeFname = self._getBoomOrDefault(config, BoomKeys.TREE)
        biogeoName = self._getBoomOrDefault(config, BoomKeys.BIOGEO_HYPOTHESES_LAYERS)
        bghypFnames = self._getBioGeoHypothesesLayerFilenames(biogeoName, usrPath)
        
        # optional layer inputs 
        other_lyr_names = self._getBoomOrDefault(config, BoomKeys.OTHER_LAYERS, 
                                                 defaultValue=[], isList=True)
        # RAD/PAM params, defaults to "Do not intersect"
        intersectParams = None
        compute_pam_stats = None
        compute_mcpa = None
        num_permutations = None
        
        do_assemble_pams = self._getBoomOrDefault(config, BoomKeys.ASSEMBLE_PAMS, 
                                                  isBool=True, defaultValue=False)
        gridbbox = self._getBoomOrDefault(config, BoomKeys.GRID_BBOX, isList=True)
        cellsides = self._getBoomOrDefault(config, BoomKeys.GRID_NUM_SIDES)
        cellsize = self._getBoomOrDefault(config, BoomKeys.GRID_CELL_SIZE)
        gridname = '{}-Grid-{}'.format(archiveName, cellsize)
        # TODO: enable filter string
        gridFilter = self._getBoomOrDefault(config, BoomKeys.INTERSECT_FILTER_STRING)
        gridIntVal = self._getBoomOrDefault(config, BoomKeys.INTERSECT_VAL_NAME)
        gridMinPct = self._getBoomOrDefault(config, BoomKeys.INTERSECT_MIN_PERCENT)
        gridMinPres = self._getBoomOrDefault(config, BoomKeys.INTERSECT_MIN_PRESENCE)
        gridMaxPres = self._getBoomOrDefault(config, BoomKeys.INTERSECT_MAX_PRESENCE)
        if do_assemble_pams:
            for var in (gridbbox, cellsides, cellsize, gridIntVal, gridMinPct,
                        gridMinPres, gridMaxPres):
                if not var:
                    raise Exception("""Failed to configure one or more GRID 
                    parameters: GRID_BBOX, GRID_NUM_SIDES, GRID_CELL_SIZE,
                    INTERSECT_VAL_NAME, INTERSECT_MIN_PERCENT, 
                    INTERSECT_MIN_PRESENCE, INTERSECT_MAX_PERCENT""")
            intersectParams = {MatrixColumn.INTERSECT_PARAM_FILTER_STRING: gridFilter,
                               MatrixColumn.INTERSECT_PARAM_VAL_NAME: gridIntVal,
                               MatrixColumn.INTERSECT_PARAM_MIN_PRESENCE: gridMinPres,
                               MatrixColumn.INTERSECT_PARAM_MAX_PRESENCE: gridMaxPres,
                               MatrixColumn.INTERSECT_PARAM_MIN_PERCENT: gridMinPct}
            # More computations, only if 
            compute_pam_stats = self._getBoomOrDefault(config, BoomKeys.COMPUTE_PAM_STATS, 
                                                       isBool=True, defaultValue=False)
            compute_mcpa = self._getBoomOrDefault(config, BoomKeys.COMPUTE_MCPA, 
                                                  isBool=True, defaultValue=False)
            num_permutations = self._getBoomOrDefault(config, BoomKeys.NUM_PERMUTATIONS,
                                                      defaultValue=DEFAULT_NUM_PERMUTATIONS)
        
        scenPackageName = self._getBoomOrDefault(config, BoomKeys.SCENARIO_PACKAGE)
        if scenPackageName is None:
            raise LMError('Failed to configure SCENARIO_PACKAGE')

        mdl_scencode = self._getBoomOrDefault(config, BoomKeys.SCENARIO_PACKAGE_MODEL_SCENARIO)
        if mdl_scencode is None:
            self.log.info('Retrieve `baseline` scenario from SCENARIO_PACKAGE metadata')
        prj_scencodes = self._getBoomOrDefault(config, 
                    BoomKeys.SCENARIO_PACKAGE_PROJECTION_SCENARIOS, isList=True)
        if not prj_scencodes:
            self.log.info('Retrieve all scenarios from SCENARIO_PACKAGE metadata')
        
        return (usr, usrPath, usrEmail, user_taxonomy_basefilename, 
                archiveName, priority, scenPackageName, 
                mdl_scencode, prj_scencodes, dataSource, 
                occIdFname, taxon_name_filename, taxon_id_filename, 
                occFname, occSep, minpoints, (expyr, expmo, expdy), algs, 
                do_assemble_pams, gridbbox, cellsides, cellsize, gridname, 
                intersectParams, maskAlg, treeFname, bghypFnames, 
                compute_pam_stats, compute_mcpa, num_permutations, other_lyr_names)
      
    # ...............................................
    def writeConfigFile(self, tree=None, biogeoLayers=[]):
        config = ConfigParser.SafeConfigParser()
        config.add_section(SERVER_BOOM_HEADING)
        # .........................................      
        # SDM Algorithms with all parameters   
        for heading, alg in self.algorithms.iteritems():
            config.add_section(heading)
            config.set(heading, BoomKeys.ALG_CODE, alg.code)
            for name, val in alg.parameters.iteritems():
                config.set(heading, name, str(val))
        # SDM Mask input for optional pre-processing
        if self.maskAlg is not None:
            config.add_section(SERVER_SDM_MASK_HEADING_PREFIX)
            config.set(SERVER_SDM_MASK_HEADING_PREFIX, BoomKeys.ALG_CODE, 
                       self.maskAlg.code)
            for name, val in self.maskAlg.parameters.iteritems():
                config.set(SERVER_SDM_MASK_HEADING_PREFIX, name, str(val))
        # .........................................      
        email = self.userEmail
        if email is None:
            email = ''
        # General config
        config.set(SERVER_BOOM_HEADING, BoomKeys.ARCHIVE_USER, self.userId)
        config.set(SERVER_BOOM_HEADING, BoomKeys.ARCHIVE_NAME, self.archiveName)
        config.set(SERVER_BOOM_HEADING, BoomKeys.ARCHIVE_PRIORITY, str(self.priority))
        config.set(SERVER_BOOM_HEADING, BoomKeys.TROUBLESHOOTERS, email)
        # .........................................      
        # SDM input environmental data, pulled from SCENARIO_PACKAGE metadata
        pcodes = ','.join(self.prj_scencodes)
        config.set(SERVER_BOOM_HEADING, BoomKeys.SCENARIO_PACKAGE_PROJECTION_SCENARIOS, 
                   pcodes)
        config.set(SERVER_BOOM_HEADING, BoomKeys.SCENARIO_PACKAGE_MODEL_SCENARIO, 
                   self.mdl_scencode)
        config.set(SERVER_BOOM_HEADING, BoomKeys.MAPUNITS, self.scenPkg.mapUnits)
        config.set(SERVER_BOOM_HEADING, BoomKeys.EPSG, str(self.scenPkg.epsgcode))
        config.set(SERVER_BOOM_HEADING, BoomKeys.SCENARIO_PACKAGE, self.scenPkg.name)
        # SDM input species source data
        config.set(SERVER_BOOM_HEADING, BoomKeys.DATA_SOURCE, self.dataSource)
        # Use/copy public data
        if self.dataSource == SpeciesDatasource.EXISTING:
            config.set(SERVER_BOOM_HEADING, BoomKeys.OCC_ID_FILENAME, 
                      self.occIdFname)
        # Use GBIF taxon ids to pull iDigBio data
        elif self.dataSource == SpeciesDatasource.TAXON_IDS:
            config.set(SERVER_BOOM_HEADING, BoomKeys.TAXON_ID_FILENAME, self.taxon_id_filename)
        # Use GBIF data dump, with supporting provider and taxonomy files 
        elif self.dataSource == SpeciesDatasource.GBIF:
            config.set(SERVER_BOOM_HEADING, BoomKeys.GBIF_PROVIDER_FILENAME, 
                       GBIF_PROVIDER_FILENAME)
            config.set(SERVER_BOOM_HEADING, BoomKeys.GBIF_TAXONOMY_FILENAME, 
                       GBIF_TAXONOMY_FILENAME)
            config.set(SERVER_BOOM_HEADING, BoomKeys.OCC_DATA_NAME, self.occFname)
            config.set(SERVER_BOOM_HEADING, BoomKeys.OCC_DATA_DELIMITER, self.occSep)
        # User data
        else:            
            config.set(SERVER_BOOM_HEADING, BoomKeys.OCC_DATA_NAME, self.occFname)
            config.set(SERVER_BOOM_HEADING, BoomKeys.OCC_DATA_DELIMITER, self.occSep)        
            # optional user-provided taxonomy
            if self.user_taxonomy_basefilename is not None:
                config.set(SERVER_BOOM_HEADING, BoomKeys.USER_TAXONOMY_FILENAME, 
                           self.userTaxonomyBasename)
        # .........................................      
        # Expiration date triggering re-query and computation
        config.set(SERVER_BOOM_HEADING, BoomKeys.OCC_EXP_YEAR, str(self.expdate[0]))
        config.set(SERVER_BOOM_HEADING, BoomKeys.OCC_EXP_MONTH, str(self.expdate[1]))
        config.set(SERVER_BOOM_HEADING, BoomKeys.OCC_EXP_DAY, str(self.expdate[2]))
        config.set(SERVER_BOOM_HEADING, BoomKeys.POINT_COUNT_MIN, str(self.minpoints))
        # TODO: Use this in boomer
        config.set(SERVER_BOOM_HEADING, BoomKeys.OCC_EXP_MJD, str(self.woof_time_mjd))
        # .........................................      
        # Multi-species flags
        config.set(SERVER_BOOM_HEADING, BoomKeys.ASSEMBLE_PAMS, str(self.do_assemble_pams))
        config.set(SERVER_BOOM_HEADING, BoomKeys.COMPUTE_PAM_STATS, str(self.compute_pam_stats))
        config.set(SERVER_BOOM_HEADING, BoomKeys.COMPUTE_MCPA, str(self.compute_mcpa)) 
        # Grid and Intersect params
        config.set(SERVER_BOOM_HEADING, BoomKeys.GRID_NUM_SIDES, str(self.cellsides))
        config.set(SERVER_BOOM_HEADING, BoomKeys.GRID_CELL_SIZE, str(self.cellsize))
        config.set(SERVER_BOOM_HEADING, BoomKeys.GRID_BBOX, 
                   ','.join(str(v) for v in self.gridbbox))
        config.set(SERVER_BOOM_HEADING, BoomKeys.GRID_NAME, self.gridname)
        # Intersection params
        for k, v in self.intersectParams.iteritems():
            # refer to BoomKeys.INTERSECT_*
            config.set(SERVER_BOOM_HEADING, 'INTERSECT_{}'.format(k.upper()), str(v))
        # Multi-species randomization 
        config.set(SERVER_BOOM_HEADING, BoomKeys.NUM_PERMUTATIONS, 
                   str(self.num_permutations))
        # .........................................      
        # MCPA Biogeographic Hypotheses
        if len(biogeoLayers) > 0:
            bioGeoLayerNames = ','.join(biogeoLayers)
            config.set(SERVER_BOOM_HEADING, BoomKeys.BIOGEO_HYPOTHESES_LAYERS, bioGeoLayerNames)
        # Phylogenetic data for PD
        if tree is not None:
            config.set(SERVER_BOOM_HEADING, BoomKeys.TREE, tree.name)
              
        readyFilename(self.outConfigFilename, overwrite=True)
        with open(self.outConfigFilename, 'wb') as configfile:
            config.write(configfile)
        self._fixPermissions(files=[self.outConfigFilename])
        self.scribe.log.info('******')
        self.scribe.log.info('--config_file={}'.format(self.outConfigFilename))   
        self.scribe.log.info('******')

   
    # ...............................................
    def _getVarValue(self, var):
        # Remove spaces and empty strings
        if var is not None and not isinstance(var, bool):
            var = var.strip()
            if var == '':
                var = None
        # Convert to number if needed
        try:
            var = int(var)
        except:
            try:
                var = float(var)
            except:
                pass
        return var
   
    # ...............................................
    def _getBoomOrDefault(self, config, varname, defaultValue=None, 
                          allowServerDefault=False, isList=False, isBool=False):
        var = None
        # Get value from BOOM or default config file
        if isBool:
            try:
                var = config.getboolean(SERVER_BOOM_HEADING, varname)
            except:
                if allowServerDefault:
                    try:
                        var = config.getboolean(SERVER_PIPELINE_HEADING, varname)
                    except:
                        pass
        else:
            try:
                var = config.get(SERVER_BOOM_HEADING, varname)
            except:
                if allowServerDefault:
                    try:
                        var = config.get(SERVER_PIPELINE_HEADING, varname)
                    except:
                        pass
           
        # Take default if present
        if var is None:
            if defaultValue is not None:
                var = defaultValue
        # or interpret value
        else:
            if not isList:
                var = self._getVarValue(var)
            else:
                try:
                    tmplist = [v.strip() for v in var.split(',')]
                    var = []
                except:
                    raise LMError('Failed to split variables on \',\'')
                for v in tmplist:
                    v = self._getVarValue(v)
                    var.append(v)
        return var
   

    # ...............................................
    def addUser(self):
        """
        @summary Adds provided userid to the database
        """
        user = LMUser(self.userId, self.userEmail, self.userEmail, 
                      modTime=mx.DateTime.gmt().mjd)
        self.scribe.log.info('  Find or insert user {} ...'.format(self.userId))
        updatedUser = self.scribe.findOrInsertUser(user)
        # If exists, found by unique Id or Email, update values
        self.userId = updatedUser.userid
        self.userEmail = updatedUser.email
   
    # ...............................................
    def _checkOccurrenceSets(self, limit=10):
        legalUsers = [PUBLIC_USER, self.userId]
        missingCount = 0
        wrongUserCount = 0
        nonIntCount = 0
        if not os.path.exists(self.occIdFname):
            raise LMError('Missing OCCURRENCE_ID_FILENAME {}'.format(self.occIdFname))
        else:
            count = 0
            for line in open(self.occIdFname, 'r'):
                count += 1
                try:
                    tmp = line.strip()
                except Exception, e:
                    self.scribe.log.info('Error reading line {} ({}), stopping'
                                         .format(count, str(e)))
                    break
                try:
                    occid = int(tmp)
                except Exception, e:
                    self.scribe.log.info('Unable to get Id from data {} on line {}'
                                         .format(tmp, count))
                    nonIntCount += 1
                else:
                    occ = self.scribe.getOccurrenceSet(occId=occid)
                    if occ is None:
                        missingCount += 1
                    elif occ.getUserId() not in legalUsers:
                        self.scribe.log.info('Unauthorized user {} for ID {}'
                                             .format(occ.getUserId(), occid))
                        wrongUserCount += 1
                if count >= limit:
                    break
        self.scribe.log.info('Errors out of {} read OccurrenceSets (limit {}):'.format(count, limit))
        self.scribe.log.info('  Missing: {} '.format(missingCount))
        self.scribe.log.info('  Unauthorized data: {} '.format(wrongUserCount))
        self.scribe.log.info('  Bad ID: {} '.format(nonIntCount))
    
    # ...............................................
    def _addIntersectGrid(self):
        shp = ShapeGrid(self.gridname, self.userId, self.scenPkg.epsgcode, self.cellsides, 
                        self.cellsize, self.scenPkg.mapUnits, self.gridbbox,
                        status=JobStatus.INITIALIZE, 
                        statusModTime=mx.DateTime.gmt().mjd)
        newshp = self.scribe.findOrInsertShapeGrid(shp)
        validData = False
        if newshp: 
            # check existence
            validData, _ = ShapeGrid.testVector(newshp.getDLocation())
            if not validData:
                try:
                    # Write new shapegrid
                    dloc = newshp.getDLocation()
                    newshp.buildShape(overwrite=True)
                    validData, _ = ShapeGrid.testVector(dloc)
                    self._fixPermissions(files=newshp.getShapefiles())
                except Exception, e:
                    self.scribe.log.warning('Unable to build Shapegrid ({})'.format(str(e)))
                if not validData:
                    raise LMError(currargs='Failed to write Shapegrid {}'.format(dloc))
            if validData and newshp.status != JobStatus.COMPLETE:
                newshp.updateStatus(JobStatus.COMPLETE)
                success = self.scribe.updateObject(newshp)
                if success is False:
                    self.scribe.log.warning('Failed to update Shapegrid record')
        else:
            raise LMError(currargs='Failed to find or insert Shapegrid')
        return newshp
      
    # ...............................................
    def _findOrAddPAM(self, gridset, alg, scen):
        # Create Global PAM for this archive, scenario
        # Pam layers are added upon boom processing
        pamType = MatrixType.PAM
        if not self.compute_pam_stats:
            pamType = MatrixType.ROLLING_PAM
            
        kws = [GPAM_KEYWORD]
        for kw in (scen.code, scen.gcmCode, scen.altpredCode, scen.dateCode):
            if kw is not None:
                kws.append(kw)
                
        desc = '{} for Scenario {}'.format(GPAM_KEYWORD, scen.code)
        pamMeta = {ServiceObject.META_DESCRIPTION: desc,
                   ServiceObject.META_KEYWORDS: kws}
        
        tmpGpam = LMMatrix(None, matrixType=pamType,
                           # TODO: replace 3 codes with scenarioId 
                           scenarioid=scen.getId(),
                           gcmCode=scen.gcmCode, altpredCode=scen.altpredCode, 
                           dateCode=scen.dateCode, 
                           algCode=alg.code, 
                           metadata=pamMeta, userId=self.userId, 
                           gridset=gridset, 
                           status=JobStatus.GENERAL, 
                           statusModTime=mx.DateTime.gmt().mjd)
        gpam = self.scribe.findOrInsertMatrix(tmpGpam)
        return gpam

    # ...............................................
    def _findOrAddGRIM(self, gridset, scen):
        # Create Scenario-GRIM for this archive, scenario
        # GRIM layers are added now
        kws = [GGRIM_KEYWORD]
        for kw in (scen.code, scen.gcmCode, scen.altpredCode, scen.dateCode):
            if kw is not None:
                kws.append(kw)
        
        desc = '{} for Scenario {}'.format(GGRIM_KEYWORD, scen.code)
        grimMeta = {ServiceObject.META_DESCRIPTION: desc,
                    ServiceObject.META_KEYWORDS: kws}
        
        tmpGrim = LMMatrix(None, matrixType=MatrixType.GRIM, 
                           # TODO: replace 3 codes with scenarioId 
                           scenarioid=scen.getId(),
                           gcmCode=scen.gcmCode, altpredCode=scen.altpredCode, 
                           dateCode=scen.dateCode, 
                           metadata=grimMeta, userId=self.userId, 
                           gridset=gridset, 
                           status=JobStatus.GENERAL, 
                           statusModTime=mx.DateTime.gmt().mjd)
        grim = self.scribe.findOrInsertMatrix(tmpGrim)
        for lyr in scen.layers:
            # Add to GRIM Makeflow ScenarioLayer and MatrixColumn
            mtxcol = self._initGRIMIntersect(lyr, grim)
        return grim

    # ...............................................
    def addShapeGridGPAMGridset(self):
        """
        @summary: Create a Gridset, Shapegrid, PAMs, GRIMs for this archive, and
                  update attributes with new or existing values from DB
        """
        scenGrims = {}
        self.scribe.log.info('  Find or insert, build shapegrid {} ...'.format(self.gridname))
        shp = self._addIntersectGrid()
        self.scribe.log.info('  Found or inserted shapegrid')
        self.shapegrid = shp
        # "BOOM" Archive
        # TODO: change 'parameters' to ServiceObject.META_PARAMS
        meta = {ServiceObject.META_DESCRIPTION: ARCHIVE_KEYWORD,
                ServiceObject.META_KEYWORDS: [ARCHIVE_KEYWORD],
                'parameters': self.inParamFname}
        grdset = Gridset(name=self.archiveName, metadata=meta, shapeGrid=shp, 
                         epsgcode=self.scenPkg.epsgcode, 
                         userId=self.userId, modTime=self.woof_time_mjd)
        updatedGrdset = self.scribe.findOrInsertGridset(grdset)
        if updatedGrdset.modTime < self.woof_time_mjd:
            updatedGrdset.modTime = self.woof_time_mjd
            self.scribe.updateObject(updatedGrdset)
            
            # TODO: Decide: do we want to delete old makeflows for this gridset?
            fnames = self.scribe.deleteMFChainsReturnFilenames(updatedGrdset.getId())
            for fn in fnames:
                os.remove(fn)
                
            self.scribe.log.info('  Found and updated modtime for gridset {}'
                                 .format(updatedGrdset.getId()))
        else:
            self.scribe.log.info('  Inserted new gridset {}'
                                 .format(updatedGrdset.getId()))
            
        # TODO: Reset expiration date to Woof-date in MJD
        
        for code, scen in self.scenPkg.scenarios.iteritems():
            # "Global" PAM (one per scenario/algorithm)
            if code in self.prj_scencodes:
                # TODO: Allow alg to be specified for each species, all in same PAM
                for alg in self.algorithms.values():
                    gPam = self._findOrAddPAM(updatedGrdset, alg, scen)
                    
                # "Global" GRIM (one per scenario) 
                if not(self.userId == DEFAULT_POST_USER) or self.compute_mcpa:
                    scenGrim = self._findOrAddGRIM(updatedGrdset, scen)
                    scenGrims[code] = scenGrim
                
        return scenGrims, updatedGrdset
   
    # ...............................................
    def _initGRIMIntersect(self, lyr, mtx):
        """
        @summary: Initialize model, projections for inputs/algorithm.
        """
        mtxcol = None
        intersectParams = {MatrixColumn.INTERSECT_PARAM_WEIGHTED_MEAN: True}
        
        if lyr is not None:
            # TODO: Save processType into the DB??
            if LMFormat.isGDAL(driver=lyr.dataFormat):
                ptype = ProcessType.INTERSECT_RASTER_GRIM
            else:
                self.scribe.log.debug('Vector intersect not yet implemented for GRIM column {}'
                                      .format(mtxcol.getId()))
            
            # TODO: Change ident to lyr.ident when that is populated
            tmpCol = MatrixColumn(None, mtx.getId(), self.userId, 
                   layer=lyr, shapegrid=self.shapegrid, 
                   intersectParams=intersectParams, 
                   squid=lyr.squid, ident=lyr.name, processType=ptype, 
                   status=JobStatus.GENERAL, statusModTime=self.woof_time_mjd,
                   postToSolr=False)
            mtxcol = self.scribe.findOrInsertMatrixColumn(tmpCol)
            
            # DB does not populate with shapegrid on insert
            mtxcol.shapegrid = self.shapegrid
            
            # TODO: This is a hack, post to solr needs to be retrieved from DB
            mtxcol.postToSolr = False
            if mtxcol is not None:
                self.scribe.log.debug('Found/inserted MatrixColumn {}'.format(mtxcol.getId()))
                # Reset processType (not in db)
                mtxcol.processType = ptype            
        return mtxcol

    # ...............................................
    def _getMCProcessType(self, mtxColumn, mtxType):
        """
        @summary Initialize configured and stored inputs for ArchiveFiller class.
        """
        if LMFormat.isOGR(driver=mtxColumn.layer.dataFormat):
            if mtxType == MatrixType.PAM:
                ptype = ProcessType.INTERSECT_VECTOR
            elif mtxType == MatrixType.GRIM:
                raise LMError('Vector GRIM intersection is not implemented')
        else:
            if mtxType == MatrixType.PAM:
                ptype = ProcessType.INTERSECT_RASTER
            elif mtxType == MatrixType.GRIM:
                ptype = ProcessType.INTERSECT_RASTER_GRIM
        return ptype
   
      
    # ...............................................
    def addTree(self, gridset, encoded_tree=None):
        tree = None
        # Provided tree filename takes precedence
        if self.treeFname is not None:
            name, _ = os.path.splitext(self.treeFname)
            treeFilename = os.path.join(self.userIdPath, self.treeFname) 
            if os.path.exists(treeFilename):
                baretree = Tree(name, dlocation=treeFilename, userId=self.userId, 
                                gridsetId=gridset.getId(), modTime=self.woof_time_mjd)
                baretree.read()
                tree = self.scribe.findOrInsertTree(baretree)
            else:
                self.scribe.log.warning('No tree at {}'.format(treeFilename))
        elif encoded_tree is not None:
            tree = self.scribe.findOrInsertTree(encoded_tree)
            
        if tree is not None:
            # Update tree properties and write file
            tree.clearDLocation()
            tree.setDLocation()
            tree.writeTree()
            tree.updateModtime(mx.DateTime.gmt().mjd)
            # Update database
            success = self.scribe.updateObject(tree)        
            self._fixPermissions(files=[tree.getDLocation()])
            
            # Save tree link to gridset
            print "Add tree to grid set"
            gridset.addTree(tree)
            gridset.updateModtime(self.woof_time_mjd)
            
            self.scribe.updateObject(gridset)
        return tree


    # ...............................................
    def _getBGMeta(self, bgFname):
        # defaults for no metadata file
        # lower-case dict keys
        bgkeyword = 'biogeographic hypothesis'
        lyrMeta = {MatrixColumn.INTERSECT_PARAM_VAL_NAME.lower(): None,
                   ServiceObject.META_DESCRIPTION.lower(): 
        'Biogeographic hypothesis based on layer {}'.format(bgFname)}
        fpthbasename, _ = os.path.splitext(bgFname)
        metaFname = fpthbasename + LMFormat.JSON.ext
        if os.path.exists(metaFname):
            with open(metaFname) as f:
                meta = json.load(f)
                if type(meta) is dict:
                    for k, v in meta.iteritems():
                        lyrMeta[k.lower()] = v
                    # Add keyword to metadata
                    try:
                        kwdStr = meta[ServiceObject.META_KEYWORDS]
                        keywords = kwdStr.split(',')
                        if bgkeyword not in keywords:
                            keywords.append(bgkeyword)
                    except:
                        meta[ServiceObject.META_KEYWORDS] = bgkeyword
                else:
                    raise LMError('Metadata must be a dictionary or a JSON-encoded dictionary')
        return lyrMeta
   
    # ...............................................
    def _getOtherLayerFilenames(self):
        layers = []
        for lyrname in self.other_lyr_names:
            lyrpth = os.path.join(self.userIdPath, lyrname) 
            # accept vector shapefiles
            if os.path.exists(lyrpth + LMFormat.SHAPE.ext):
                layers.append((lyrname, lyrpth + LMFormat.SHAPE.ext))
            # accept raster geotiffs
            elif os.path.exists(lyrpth + LMFormat.GTIFF.ext):
                layers.append((lyrname, lyrpth + LMFormat.GTIFF.ext))
            # accept shapefiles or geotiffs in a 
            else:
                self.scribe.log.warning('No layers at {}'.format(lyrpth))
        return layers
    
    # ...............................................
    def addOtherLayers(self):
        """
        @note: assumes same EPSG as scenario provided
        """
        otherLayerNames = []
        layers = self._getOtherLayerFilenames()
        for (lyrname, fname) in layers:
            lyr = None
            if fname.endswith(LMFormat.SHAPE.ext):
                lyr = Vector(lyrname, self.userId, self.scenPkg.epsgcode, 
                             dlocation=fname,  
                             dataFormat=LMFormat.SHAPE.driver, 
                             modTime=self.woof_time_mjd)
                updatedLyr = self.scribe.findOrInsertLayer(lyr)
                otherLayerNames.append(updatedLyr.name)
            elif fname.endswith(LMFormat.GTIFF.ext):
                lyr = Raster(lyrname, self.userId, self.scenPkg.epsgcode, 
                             dlocation=fname, 
                             dataFormat=LMFormat.getDefaultGDAL().driver, 
                             modTime=self.woof_time_mjd)
            if lyr is not None:
                updatedLyr = self.scribe.findOrInsertLayer(lyr)
                otherLayerNames.append(updatedLyr.name)        
        self.scribe.log.info('  Added other layers {} for user'.format(otherLayerNames))
        return otherLayerNames
   

    # ...............................................
    def _getBioGeoHypothesesLayerFilenames(self, biogeoName, usrPath):
        bghypFnames = []
        if biogeoName is not None:
            bgpth = os.path.join(usrPath, biogeoName) 
            if os.path.exists(bgpth + LMFormat.SHAPE.ext):
                bghypFnames = [bgpth + LMFormat.SHAPE.ext]
            elif os.path.isdir(bgpth):
                import glob
                pattern = os.path.join(bgpth, '*' + LMFormat.SHAPE.ext)
                bghypFnames = glob.glob(pattern)
            else:
                self.scribe.log.warning('No biogeo shapefiles at {}'.format(bgpth))
        return bghypFnames
    
    # ...............................................
    def addBioGeoHypothesesMatrixAndLayers(self, gridset):
        biogeoLayerNames = []
        bgMtx = None
           
        if len(self.bghypFnames) > 0:
            mtxKeywords = ['biogeographic hypotheses']
            for bgFname in self.bghypFnames:
                if os.path.exists(bgFname):
                    lyrMeta = self._getBGMeta(bgFname)
                    valAttr = lyrMeta[MatrixColumn.INTERSECT_PARAM_VAL_NAME.lower()]
                    try:
                        name = lyrMeta['name']
                    except:
                        name, _ = os.path.splitext(os.path.basename(bgFname))
                    mtxKeywords.append('Layer {}'.format(name))
                    lyr = Vector(name, self.userId, self.scenPkg.epsgcode, 
                                 dlocation=bgFname, metadata=lyrMeta, 
                                 dataFormat=LMFormat.SHAPE.driver, 
                                 valAttribute=valAttr, modTime=self.woof_time_mjd)
                    updatedLyr = self.scribe.findOrInsertLayer(lyr)
                    biogeoLayerNames.append(updatedLyr.name)
                    self.scribe.log.info('  Added {} layers for biogeo hypotheses matrix'
                                         .format(len(biogeoLayerNames)))
            # Add the matrix to contain biogeo hypotheses layer intersections
            meta={ServiceObject.META_DESCRIPTION.lower(): 
                  'Biogeographic Hypotheses for archive {}'.format(self.archiveName),
                  ServiceObject.META_KEYWORDS.lower(): mtxKeywords}
            tmpMtx = LMMatrix(None, matrixType=MatrixType.BIOGEO_HYPOTHESES, 
                              processType=ProcessType.ENCODE_HYPOTHESES,
                              userId=self.userId, gridset=gridset, metadata=meta,
                              status=JobStatus.INITIALIZE, statusModTime=self.woof_time_mjd)
            bgMtx = self.scribe.findOrInsertMatrix(tmpMtx)
            if bgMtx is None:
                self.scribe.log.info('  Failed to add biogeo hypotheses matrix')
        return bgMtx, biogeoLayerNames
   
    # .............................
    def addGrimMFs(self, defaultGrims, target_dir):
        rules = []
        
        # Get shapegrid rules / files
        shapegrid_filename = self.shapegrid.getDLocation()
        
        for code, grim in defaultGrims.iteritems():
            mtxcols = self.scribe.getColumnsForMatrix(grim.getId())
            self.scribe.log.info('  Adding {} grim columns for scencode {}'
                          .format(len(mtxcols), code))
            
            colFilenames = []
            for mtxcol in mtxcols:
                mtxcol.postToSolr = False
                mtxcol.processType = self._getMCProcessType(
                    mtxcol, grim.matrixType)
                mtxcol.shapegrid = self.shapegrid
            
                relDir, _ = os.path.splitext(
                    mtxcol.layer.getRelativeDLocation())
                col_filename = os.path.join(
                    target_dir, relDir, mtxcol.getTargetFilename())
                try:
                    min_percent = mtxcol.intersectParams[
                        mtxcol.INTERSECT_PARAM_MIN_PERCENT]
                except:
                    min_percent = None
                intersect_cmd = GrimRasterCommand(
                    shapegrid_filename, mtxcol.layer.getDLocation(),
                    col_filename, minPercent=min_percent, ident=mtxcol.ident)
                rules.append(intersect_cmd.getMakeflowRule())
               
                # Keep track of intersection filenames for matrix concatenation
                colFilenames.append(col_filename)
            
            # Add concatenate command
            rules.extend(self._get_matrix_assembly_and_stockpile_rules(
                grim.getId(), ProcessType.CONCATENATE_MATRICES, colFilenames,
                work_dir=target_dir))
            
        return rules

    # .............................
    def _get_matrix_assembly_and_stockpile_rules(self, matrix_id, process_type,
                                                 col_filenames, work_dir=None):
        """Get assembly and stockpile rules for a matrix

        Args:
            matrix_id : The matrix database id
                process_type : The ProcessType constant for the process used to
            create this matrix
            col_filenames : A list of file names for each column in the matrix
            work_dir : A relative directory where work should be performed
        """
        rules = []
        if work_dir is None:
            work_dir = ''
        
        # Add concatenate command
        mtx_out_filename = os.path.join(
            work_dir, 'mtx_{}{}'.format(matrix_id, LMFormat.MATRIX.ext))
        concat_cmd = ConcatenateMatricesCommand(
            col_filenames, '1', mtx_out_filename)
        rules.append(concat_cmd.getMakeflowRule())
        
        # Stockpile matrix
        mtx_success_filename = os.path.join(
            work_dir, 'mtx_{}.success'.format(matrix_id))
        stockpile_cmd = StockpileCommand(
            process_type, matrix_id, mtx_success_filename, mtx_out_filename,
            status=JobStatus.COMPLETE)
        rules.append(stockpile_cmd.getMakeflowRule(local=True))
        return rules


    # .............................
    def _getIdigQueryCmd(self, ws_dir):
        if not os.path.exists(self.taxon_id_filename):
            raise LMError('Taxon ID file {} is missing'.format(self.taxon_id_filename))
        
        # Note: These paths must exist longer than the workflow because they
        #    will be used by a different workflow
        base_fname = os.path.basename(os.path.splitext(self.taxon_id_filename)[0])
        earl = EarlJr()
        tmp_pth = earl.createDataPath(self.userId, LMFileType.TEMP_USER_DATA)
        self._fixPermissions(dirs=[tmp_pth])
        point_output_file = os.path.join(tmp_pth, base_fname + LMFormat.CSV.ext)
        meta_output_file = os.path.join(tmp_pth, base_fname + LMFormat.JSON.ext)
        
        # Success file should be in workspace, it will be sent to boomer
        success_file = os.path.join(ws_dir, base_fname + '.success')
        
        idigCmd = IdigbioQueryCommand(
            self.taxon_id_filename, point_output_file, meta_output_file,
            success_file, missing_id_file=None)
        return idigCmd, point_output_file

    # ...............................................
    def _getTaxonomyCommand(self, target_dir):
        """
        @summary: Create a Makeflow to initiate Boomer with inputs assembled 
                  and configFile written by BOOMFiller.initBoom.
        @todo: Define format and enable ingest user taxonomy, commented out below
        """
        cattaxCmd = taxSuccessFname = taxSuccessLocalFname = taxDataFname = None
        config = Config(siteFn=self.inParamFname)
        if self.dataSource == SpeciesDatasource.GBIF:
            taxDataBasename = self._getBoomOrDefault(config, 
                        BoomKeys.GBIF_TAXONOMY_FILENAME, GBIF_TAXONOMY_FILENAME)
            taxDataFname = os.path.join(SPECIES_DATA_PATH, taxDataBasename)
            taxSourceName = TAXONOMIC_SOURCE['GBIF']['name']
            taxSourceUrl = TAXONOMIC_SOURCE['GBIF']['url']
        
        # If there is taxonomy ...
        if taxDataFname and os.path.exists(taxDataFname):
            taxDataBase, _ = os.path.splitext(taxDataFname)
            taxSuccessFname = os.path.join(taxDataBase + '.success')
            if os.path.exists(taxSuccessFname):
                self.scribe.log.info('Taxonomy {} has already been cataloged'
                                     .format(taxDataFname))
            else:         
                # logfile, walkedTaxFname added to outputs in command construction
                taxSuccessLocalFname = os.path.join(
                    target_dir, 'catalog_taxonomy.success')
                # Write taxonomy success to workspace and pass that along, also
                #    copy local taxonomy success file to absolute location
                cattaxCmd = ChainCommand(
                    [CatalogTaxonomyCommand(
                        taxSourceName, taxDataFname, taxSuccessLocalFname,
                        source_url=taxSourceUrl, delimiter='\t'),
                    SystemCommand(
                        'cp', '{} {}'.format(
                            taxSuccessLocalFname, taxSuccessFname),
                        inputs=taxSuccessLocalFname)])
        return cattaxCmd, taxSuccessLocalFname
    
    # ...............................................
    def _write_update_MF(self, mfchain):
        mfchain.write()
        # Give lmwriter rw access (this script may be run as root)
        self._fixPermissions(files=[mfchain.getDLocation()])
        # Set as ready to go
        mfchain.updateStatus(JobStatus.INITIALIZE)
        self.scribe.updateObject(mfchain)
        try:
            self.scribe.log.info('  Wrote Makeflow {} for {} for gridset {}'
                .format(mfchain.objId, 
                        mfchain.mfMetadata[MFChain.META_DESCRIPTION], 
                        mfchain.mfMetadata[MFChain.META_GRIDSET]))
        except:
            self.scribe.log.info('  Wrote Makeflow {}'.format(mfchain.objId))
        return mfchain

    # ...............................................
    def addBoomRules(self, tree, target_dir):
        """
        @summary: Create a Makeflow to initiate Boomer with inputs assembled 
                  and configFile written by BOOMFiller.initBoom.
        """
        rules = []
        base_config_fname = os.path.basename(self.outConfigFilename)
        # ChristopherWalken writes when finished walking through 
        # species data (initiated by this Makeflow).  
        boom_success_fname = os.path.join(target_dir, base_config_fname + '.success')
        boomCmd = BoomerCommand(self.outConfigFilename, boom_success_fname)
                  
        # Add iDigBio MF before Boom, if specified as occurrence input
        if self.dataSource == SpeciesDatasource.TAXON_IDS:
            idigCmd, point_output_file = self._getIdigQueryCmd(target_dir)
            # Update config to User (CSV) datasource and point_output_file
            self.dataSource = SpeciesDatasource.USER
            self.occFname = point_output_file
            self.occSep = IdigbioAPI.DELIMITER
            # Add command to this Makeflow
            rules.append(idigCmd.getMakeflowRule(local=True))
            # Boom requires iDigBio data
            boomCmd.inputs.extend(idigCmd.outputs)
            
        # Add taxonomy before Boom, if taxonomy is specified
        cattaxCmd, taxSuccessFname = self._getTaxonomyCommand(target_dir)
        if cattaxCmd:
            # Add catalog taxonomy command to this Makeflow
            rules.append(cattaxCmd.getMakeflowRule(local=True))
            # Boom requires catalog taxonomy completion
            boomCmd.inputs.append(taxSuccessFname)
        
        # Add boom command to this Makeflow
        rules.append(boomCmd.getMakeflowRule(local=True))
        return rules

    # .............................................................................
    def _fixDirectoryPermissions(self, boomGridset):
        lyrdir = os.path.dirname(boomGridset.getShapegrid().getDLocation())
        self._fixPermissions(dirs=[lyrdir])
        earl = EarlJr()
        mfdir = earl.createDataPath(self.userId, LMFileType.MF_DOCUMENT)
        self._fixPermissions(dirs=[mfdir])
    
    # ...............................................
    def _getPartnerTreeData(self, pquery, gbifids, basefilename):
        treename = os.path.basename(basefilename)
        otree, gbif_to_ott, ott_unmatched_gbif_ids = pquery.assembleOTOLData(
                                                            gbifids, treename)
        encoded_tree = pquery.encodeOTTTreeToGBIF(otree, gbif_to_ott, 
                                                  scribe=self.scribe)
        return encoded_tree

    # ...............................................
    def _getPartnerIds(self, pquery, names, basefilename):
        gbif_results_filename = basefilename + '.gids'
        unmatched_names, name_to_gbif_ids = pquery.assembleGBIFTaxonIds(names, 
                                                        gbif_results_filename)
        return unmatched_names, name_to_gbif_ids, gbif_results_filename
        
    # ...............................................
    def _getUserInput(self, filename):
        items = []
        if os.path.exists(filename):
            try:
                for line in open(filename):
                    items.append(line.strip())
            except:
                raise LMError('Failed to read file {}'.format(filename))
        else:
            raise LMError('File {} does not exist'.format(filename))
        return items

    # ...............................................
    def initBoom(self):
        try:
            # Also adds user
            self.initializeInputs()
                
            # Add or get ShapeGrid, Global PAM, Gridset for this archive
            # This updates the gridset, shapegrid, default PAMs (rolling, with no 
            #     matrixColumns, default GRIMs with matrixColumns
            scenGrims, boomGridset = self.addShapeGridGPAMGridset()
            # Insert other layers that may be used for SDM_MASK or other processing
            otherLayerNames = self.addOtherLayers()
            
            # Create makeflow for computations and start rule list
            # TODO: Init makeflow
            script_name = os.path.splitext(os.path.basename(__file__))[0]
            meta = {
                MFChain.META_CREATED_BY: script_name,
                MFChain.META_GRIDSET : boomGridset.getId(),
                MFChain.META_DESCRIPTION : 'Makeflow for gridset {}'.format(
                    boomGridset.getId())
                }
            new_mfc = MFChain(
                self.userId, priority=Priority.HIGH, metadata=meta,
                status=JobStatus.GENERAL, statusModTime=mx.DateTime.gmt().mjd)
            gridset_mf = self.scribe.insertMFChain(
                new_mfc, boomGridset.getId())
            target_dir = gridset_mf.getRelativeDirectory()
            rules = []
            
            # Add GRIM rules
            rules.extend(self.addGrimMFs(scenGrims, target_dir))
            
            # Check for a file OccurrenceLayer Ids for existing or PUBLIC user
            if self.occIdFname:
                self._checkOccurrenceSets()

            # Fix user makeflow and layer directory permissions
            self._fixDirectoryPermissions(boomGridset)
                        
            # If there is a tree, add db object
            tree = self.addTree(boomGridset, encoded_tree=None)
            
            # If there are biogeographic hypotheses, add layers and matrix 
            biogeoMtx, biogeoLayerNames = self.addBioGeoHypothesesMatrixAndLayers(boomGridset)            
                  
            # init Makeflow
            if biogeoMtx and len(biogeoLayerNames) > 0:
                # TODO: Create a separate module to create BG Hypotheses 
                #       encoding Makeflow, independent of Boom completion
                #       so this may be added later or called from this script 
                # Add BG hypotheses
                bgh_success_fname = os.path.join(target_dir, 'bg.success')
                bg_cmd = EncodeBioGeoHypothesesCommand(
                    self.userId, boomGridset.name, bgh_success_fname)
                rules.append(bg_cmd.getMakeflowRule(local=True))

            # This also adds commands for iDigBio occurrence data retrieval 
            #   and taxonomy insertion before Boom
            #   and tree encoding after Boom 
            rules.extend(self.addBoomRules(tree, target_dir))

            # Write config file for archive, update permissions
            self.writeConfigFile(tree=tree, biogeoLayers=biogeoLayerNames)
            
            # Write rules
            gridset_mf.addCommands(rules)
            self._write_update_MF(gridset_mf)
            
        finally:
            self.close()
           
        # BOOM POST from web requires gridset object to be returned
        return boomGridset
   
# ...............................................
if __name__ == '__main__':
    import argparse
    parser = argparse.ArgumentParser(
             description=(""""Populate a Lifemapper archive with metadata for 
                              single- or multi-species computations specific to 
                              the configured input data or the data package 
                              named."""))
    parser.add_argument('param_file', default=None,
             help=('Parameter file for the workflow with inputs and outputs ' +
                   'to be created from these data.'))
    parser.add_argument('--logname', type=str, default=None,
             help=('Basename of the logfile, without extension'))
    args = parser.parse_args()
    paramFname = args.param_file
    logname = args.logname
          
    if paramFname is not None and not os.path.exists(paramFname):
        print ('Missing configuration file {}'.format(paramFname))
        exit(-1)
       
    if logname is None:
        import time
        scriptname, _ = os.path.splitext(os.path.basename(__file__))
        secs = time.time()
        timestamp = "{}".format(time.strftime("%Y%m%d-%H%M", time.localtime(secs)))
        logname = '{}.{}'.format(scriptname, timestamp)
    
    print('Running initWorkflow with paramFname = {}'
          .format(paramFname))
    
    filler = BOOMFiller(paramFname, logname=logname)
    gs = filler.initBoom()
    print('Completed initWorkflow creating gridset: {}'.format(gs.getId()))

    
"""
import ConfigParser
import json
import mx.DateTime
import os
import stat
import types

from LmBackend.command.boom import BoomerCommand
from LmBackend.command.common import (IdigbioQueryCommand ,
    ConcatenateMatricesCommand, SystemCommand, ChainCommand)
from LmBackend.command.server import (
    CatalogTaxonomyCommand, EncodeBioGeoHypothesesCommand, StockpileCommand)
from LmBackend.common.lmobj import LMError, LMObject

from LmCommon.common.apiquery import IdigbioAPI
from LmCommon.common.config import Config
from LmCommon.common.lmconstants import (JobStatus, LMFormat, MatrixType, 
      ProcessType, DEFAULT_POST_USER, GBIF, BoomKeys,
      SERVER_BOOM_HEADING, SERVER_SDM_MASK_HEADING_PREFIX, 
      SERVER_SDM_ALGORITHM_HEADING_PREFIX,
      SERVER_DEFAULT_HEADING_POSTFIX, SERVER_PIPELINE_HEADING)
from LmCommon.common.readyfile import readyFilename

from LmDbServer.common.lmconstants import (SpeciesDatasource, TAXONOMIC_SOURCE)
from LmDbServer.common.localconstants import (GBIF_PROVIDER_FILENAME, 
                                              GBIF_TAXONOMY_FILENAME)
from LmDbServer.tools.catalogScenPkg import SPFiller
from LmServer.common.datalocator import EarlJr
from LmServer.common.lmconstants import (ARCHIVE_KEYWORD, GGRIM_KEYWORD,
                           GPAM_KEYWORD, LMFileType, Priority, ENV_DATA_PATH,
                           PUBLIC_ARCHIVE_NAME, DEFAULT_EMAIL_POSTFIX,
                           SPECIES_DATA_PATH, DEFAULT_NUM_PERMUTATIONS)
from LmServer.common.lmuser import LMUser
from LmServer.common.localconstants import PUBLIC_USER
from LmServer.common.log import ScriptLogger
from LmServer.base.layer2 import Vector
from LmServer.base.serviceobject2 import ServiceObject
from LmServer.base.utilities import isLMUser
from LmServer.db.borgscribe import BorgScribe
from LmServer.legion.algorithm import Algorithm
from LmServer.legion.gridset import Gridset
from LmServer.legion.lmmatrix import LMMatrix  
from LmServer.legion.mtxcolumn import MatrixColumn          
from LmServer.legion.processchain import MFChain
from LmServer.legion.shapegrid import ShapeGrid
from LmServer.legion.tree import Tree
from LmBackend.command.single import GrimRasterCommand

from LmDbServer.boom.initWorkflow import *


# Taxon ids

config_file = '/state/partition1/lmscratch/temp/boom_config_67277.params'

# Public archive
config_file = '/opt/lifemapper/config/boom.public.params'

config_file='/share/lm/data/archive/taffyX/heuchera_boom_global_10min_ppf.params'

config_file = '/share/lm/data/archive/biota/sax_boom_global_10min.params'

config_file = '/share/lm/data/archive/ams/nmmst_algae.params'

import time
secs = time.time()
timestamp = "{}".format(time.strftime("%Y%m%d-%H%M", time.localtime(secs)))
logname = 'initWorkflow.debug.{}'.format(timestamp)

self = BOOMFiller(config_file, logname=logname)
self.initializeInputs()

###################################################################
scenGrims = {}
self.scribe.log.info('  Find or insert, build shapegrid {} ...'.format(self.gridname))
shp = self._addIntersectGrid()
self.scribe.log.info('  Found or inserted shapegrid')
self.shapegrid = shp

meta = {ServiceObject.META_DESCRIPTION: ARCHIVE_KEYWORD,
        ServiceObject.META_KEYWORDS: [ARCHIVE_KEYWORD],
        'parameters': self.inParamFname}

grdset = Gridset(name=self.archiveName, metadata=meta, shapeGrid=shp, 
                 epsgcode=self.scenPkg.epsgcode, 
                 userId=self.userId, modTime=self.woof_time_mjd)
updatedGrdset = self.scribe.findOrInsertGridset(grdset)
if updatedGrdset.modTime < self.woof_time_mjd:
    updatedGrdset.modTime = self.woof_time_mjd
    self.scribe.updateObject(updatedGrdset)
    
    # TODO: Decide: do we want to delete old makeflows for this gridset?
    fnames = self.scribe.deleteMFChainsReturnFilenames(updatedGrdset.getId())
    for fn in fnames:
        os.remove(fn)
        
    self.scribe.log.info('  Found and updated modtime for gridset {}'
                         .format(updatedGrdset.getId()))
else:
    self.scribe.log.info('  Inserted new gridset {}'
                         .format(updatedGrdset.getId()))
    

for code, scen in self.scenPkg.scenarios.iteritems():
    if code in self.prj_scencodes:
        for alg in self.algorithms.values():
            self.scribe.log.info('Adding PAM for {}/{}'.format(alg.code, scen.code, scen.dateCode, scen.))
            gPam = self._findOrAddPAM(updatedGrdset, alg, scen)
            
        # "Global" GRIM (one per scenario) 
        if not(self.userId == DEFAULT_POST_USER) or self.compute_mcpa:
            scenGrim = self._findOrAddGRIM(updatedGrdset, scen)
            scenGrims[code] = scenGrim
                

# scenGrims, boomGridset = self.addShapeGridGPAMGridset()
###################################################################

############################################
boomGridsetId = boomGridset.getId()
meta = {MFChain.META_CREATED_BY: self.name,
        MFChain.META_GRIDSET: boomGridsetId,
        MFChain.META_DESCRIPTION: 'Boom start for User {}, Archive {}'
.format(self.userId, self.archiveName)}
newMFC = MFChain(self.userId, priority=self.priority, 
                 metadata=meta, status=JobStatus.GENERAL, 
                 statusModTime=mx.DateTime.gmt().mjd)
mfChain = self.scribe.insertMFChain(newMFC, boomGridsetId)
############################################



"""<|MERGE_RESOLUTION|>--- conflicted
+++ resolved
@@ -68,6 +68,7 @@
 from LmServer.legion.shapegrid import ShapeGrid
 from LmServer.legion.tree import Tree
 from LmBackend.command.single import GrimRasterCommand
+from __builtin__ import None
 
 # .............................................................................
 class BOOMFiller(LMObject):
@@ -446,12 +447,8 @@
                                           defaultValue=def_priority)
             
         # Species data source and input
-<<<<<<< HEAD
-        occFname = occSep = user_taxonomy_basefilename = occIdFname = taxon_id_filename = taxon_name_filename = None
-=======
-        occFname = occSep = occIdFname = taxon_id_filename = taxon_name_filename = None
-        user_taxonomy_basefilename = None
->>>>>>> 5a087a35
+        occFname = occSep = user_taxonomy_basefilename = occIdFname = None
+        taxon_id_filename = taxon_name_filename = None
         dataSource = self._getBoomOrDefault(config, BoomKeys.DATA_SOURCE)
         if dataSource is None:
             raise Exception('Failed to configure DATA_SOURCE')
