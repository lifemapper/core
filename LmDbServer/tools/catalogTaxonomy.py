import csv
import mx.DateTime
import os

from LmBackend.command.server import CatalogTaxonomyCommand
from LmBackend.common.lmobj import LMError, LMObject

from LmCommon.common.lmconstants import GBIF, JobStatus, LMFormat

from LmDbServer.common.lmconstants import GBIF_TAXONOMY_DUMP_FILE, TAXONOMIC_SOURCE

from LmServer.common.lmconstants import Priority
from LmServer.common.localconstants import PUBLIC_USER
from LmServer.db.borgscribe import BorgScribe
from LmServer.common.log import ScriptLogger
from LmServer.base.taxon import ScientificName
from LmServer.legion.processchain import MFChain

# .............................................................................
class TaxonFiller(LMObject):
   """
   Class to populates a Lifemapper database with taxonomy for accepted names
   in the GBIF Backbone Taxonomy as read from a text file provided by GBIF.
   """
# .............................................................................
# Constructor
# .............................................................................
   def __init__(self, taxSrcName, taxonomyFname, logname,
                taxSrcUrl=None, delimiter='\t'):
      """
      @summary Constructor for ArchiveFiller class.
      
      """
      super(TaxonFiller, self).__init__()
      scriptname, _ = os.path.splitext(os.path.basename(__file__))
      self.name = scriptname
      try:
         self.scribe = self._getDb(logname)
      except: 
         raise
      self.taxonomyFname = taxonomyFname
      self._taxonomySourceName = taxSrcName
      self._taxonomySourceUrl = taxSrcUrl
      self._delimiter = delimiter
      self._taxonomySourceId = None
      self._taxonFile = None
      self._csvreader = None
      
   # ...............................................
   def open(self):
      success = self.scribe.openConnections()
      if not success: 
         raise LMError('Failed to open database')

      # ...............................................
   def close(self):
      self._taxonFile.close()
      self.scribe.closeConnections()

   # ...............................................
   def initializeMe(self):
      self._taxonomySourceId = self.scribe.findOrInsertTaxonSource(
                                                      self._taxonomySourceName, 
                                                      self._taxonomySourceUrl)
      self._taxonFile = open(self.taxonomyFname, 'r')
      self._csvreader = csv.reader(self._taxonFile, delimiter=delimiter)

   # ...............................................
   @property
   def logFilename(self):
      try:
         fname = self.scribe.log.baseFilename
      except:
         fname = None
      return fname
         
   # ...............................................
   def _getDb(self, logname):
      logger = ScriptLogger(logname)
      scribe = BorgScribe(logger)
      return scribe

   # ...............................................
   def _convertString(self, valStr, isInteger=True):
      val = None
      if isInteger:
         try:
            val = int(valStr)
         except Exception, e:
            pass
      else:
         try:
            val = float(valStr)
         except Exception, e:
            pass
      return val
   
   # ...............................................
   def _getTaxonValues(self, line):
      # aka LmCommon.common.lmconstants GBIF_TAXON_FIELDS
      (taxonkey, kingdomStr, phylumStr, classStr, orderStr, familyStr, genusStr, 
       scinameStr, genuskey, specieskey, count) = line
      try:
         txkey = int(taxonkey)
         occcount = int(count)
      except:
         print 'Invalid taxonkey {} or count {} for {}'.format(taxonkey, count, 
                                                               scinameStr)
      try:
         genkey = int(genuskey)
      except:
         genkey = None
      try:
         spkey = int(specieskey)
      except:
         spkey = None
      return (txkey, kingdomStr, phylumStr, classStr, orderStr, familyStr, genusStr, 
       scinameStr, genkey, spkey, occcount)
      
   # ...............................................
   def readAndInsertTaxonomy(self):
      totalIn = totalOut = totalWrongRank = 0
      
      for line in self._csvreader:
         (taxonkey, kingdomStr, phylumStr, classStr, orderStr, familyStr, genusStr, 
          scinameStr, genuskey, specieskey, count) = self._getTaxonValues(line)
          
         if taxonkey not in (specieskey, genuskey): 
            totalWrongRank += 1
         else:
            if taxonkey == specieskey:
               rank = GBIF.RESPONSE_GENUS_KEY
            elif taxonkey == genuskey:
               rank = GBIF.RESPONSE_SPECIES_KEY
            sciName = ScientificName(scinameStr, rank=rank, canonicalName=None, 
                   kingdom=kingdomStr, phylum=phylumStr, txClass=classStr, 
                   txOrder=orderStr, family=familyStr, genus=genusStr, 
                   taxonomySourceId=self._taxonomySourceId, taxonomySourceKey=taxonkey, 
                   taxonomySourceGenusKey=genuskey, 
                   taxonomySourceSpeciesKey=specieskey)
            upSciName = self.scribe._borg.findOrInsertTaxon(
                                    taxonSourceId=self._taxonomySourceId, 
                                    taxonKey=taxonkey, sciName=sciName)
            if upSciName:
               totalIn += 1
               self.scribe.log.info('Found or inserted {}'.format(scinameStr))
            else:
               totalOut += 1
               self.scribe.log.info('Failed to insert or find {}'.format(scinameStr))
      self.scribe.log.info('Found or inserted {}; failed {}; wrongRank {}'
            .format(totalIn, totalOut, totalWrongRank))
   
   # ...............................................
   def createCatalogTaxonomyMF(self):
      """
      @summary: Create a Makeflow to initiate Boomer with inputs assembled 
                and configFile written by BOOMFiller.initBoom.
      """
      scriptname, _ = os.path.splitext(os.path.basename(__file__))
      meta = {MFChain.META_CREATED_BY: scriptname,
              MFChain.META_DESCRIPTION: 'Catalog Taxonomy task for source {}'
      .format(PUBLIC_USER, self._taxonomySourceName)}
      newMFC = MFChain(PUBLIC_USER, priority=Priority.HIGH, 
                       metadata=meta, status=JobStatus.GENERAL, 
                       statusModTime=mx.DateTime.gmt().mjd)
      mfChain = self.scribe.insertMFChain(newMFC, None)
   
      # Create a rule from the MF and Arf file creation
      cattaxCmd = CatalogTaxonomyCommand(self._taxonomySourceName, 
                                         self.taxonomyFname,
                                         source_url=self._taxonomySourceUrl,
                                         delimiter=self._delimiter)
      mfChain.addCommands([cattaxCmd.getMakeflowRule(local=True)])
      mfChain.write()
      mfChain.updateStatus(JobStatus.INITIALIZE)
      self.scribe.updateObject(mfChain)
      
# ...............................................
# MAIN
# ...............................................
if __name__ == '__main__':
   import argparse
   parser = argparse.ArgumentParser(
            description=(""""Populate a Lifemapper archive with taxonomic 
                             data for one or more species, from a CSV file """))
   parser.add_argument('--taxon_source_name', type=str, 
                       default=TAXONOMIC_SOURCE['GBIF']['name'],
                       help=("""Identifier of taxonomy source to populate.  
                                This must either already exist in the database, 
                                or it will be added to the database with the 
                                (now required) optional parameter 
                                `taxon_source_url`."""))
   parser.add_argument('--taxon_data_filename', type=str,
                       default=None,
                       help=('Filename of CSV taxonomy data.'))
   parser.add_argument('--taxon_source_url', type=str, default=None,
                       help=("""Optional URL of taxonomy source, required 
                                for a new source"""))
   parser.add_argument('--delimiter', type=str, default='\t',
                       help=("""Delimiter in CSV taxon_data_filename. Defaults
                                to tab."""))
   parser.add_argument('--logname', type=str, default=None,
                       help=('Base name of logfile '))
   # Taxonomy ingest Makeflows will generally be written as part of a BOOM job
   # (not with this script) so new species boom data may be connected to taxonomy 
   parser.add_argument('--init_makeflow', type=bool, default=False,
                       help=("""Create a Makeflow task to walk these species data 
                                (and create Makeflow tasks)."""))
   args = parser.parse_args()
   sourceName = args.taxon_source_name
   taxonFname = args.taxon_data_filename
   logname = args.logname
   sourceUrl = args.taxon_source_url
   delimiter = args.delimiter
   initMakeflow = args.init_makeflow
   
   if sourceName == TAXONOMIC_SOURCE['GBIF']['name'] and taxonFname is None:
      taxonFname = GBIF_TAXONOMY_DUMP_FILE

   if logname is None:
      import time
      scriptname, _ = os.path.splitext(os.path.basename(__file__))
      secs = time.time()
      timestamp = "{}".format(time.strftime("%Y%m%d-%H%M", time.localtime(secs)))
<<<<<<< HEAD
      logname = '{}.{}.{}'.format(scriptname, timestamp)
                      
=======
      logname = '{}.{}'.format(scriptname, timestamp)
   
>>>>>>> c3b21d55
   filler = TaxonFiller(sourceName, taxonFname, 
                        sourceUrl=sourceUrl,
                        delimiter=delimiter,
                        logname=logname)
   filler.open()

   if initMakeflow:
      filler.createCatalogTaxonomyMF()
   else:
      filler.initializeMe()
      filler.readAndInsertTaxonomy()
   
   filler.close()


# Total Inserted 744020; updated 3762, Grand total = 747782<|MERGE_RESOLUTION|>--- conflicted
+++ resolved
@@ -222,13 +222,8 @@
       scriptname, _ = os.path.splitext(os.path.basename(__file__))
       secs = time.time()
       timestamp = "{}".format(time.strftime("%Y%m%d-%H%M", time.localtime(secs)))
-<<<<<<< HEAD
-      logname = '{}.{}.{}'.format(scriptname, timestamp)
-                      
-=======
       logname = '{}.{}'.format(scriptname, timestamp)
    
->>>>>>> c3b21d55
    filler = TaxonFiller(sourceName, taxonFname, 
                         sourceUrl=sourceUrl,
                         delimiter=delimiter,
