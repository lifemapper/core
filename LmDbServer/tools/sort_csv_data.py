--- conflicted
+++ resolved
@@ -41,13 +41,8 @@
 # .............................................................................
 def check_merged_file(log, merge_fname, meta_fname):
     chunkCount = recCount = failSortCount = failChunkCount = 0
-<<<<<<< HEAD
     bigSortedData = OccDataParser(log, merge_fname, meta_fname,
                                   delimiter=OUT_DELIMITER, pull_chunks=True)
-=======
-    bigSortedData = OccDataParser(log, mergefname, metafname,
-                                  delimiter=OUT_DELIMITER, pullChunks=True)
->>>>>>> 44c34c9c
     bigSortedData.initialize_me()
     prevKey = bigSortedData.groupVal
 
@@ -206,13 +201,8 @@
     enough_already = False
     while not enough_already and os.path.exists(srt_fname):
         try:
-<<<<<<< HEAD
             op = OccDataParser(log, srt_fname, meta_fname, delimiter=OUT_DELIMITER,
                                pull_chunks=True)
-=======
-            op = OccDataParser(log, srtFname, metafname, delimiter=OUT_DELIMITER,
-                               pullChunks=True)
->>>>>>> 44c34c9c
             op.initialize_me()
         except IOError as e:
             log.warning('Enough already, IOError! Final file {}. Using only indices {} - {}, err {}'
@@ -327,20 +317,12 @@
     log = ScriptLogger(log_name)
     if cmd in ('split', 'sort', 'all'):
         # Split into smaller unsorted files
-<<<<<<< HEAD
         occ_parser = OccDataParser(
             log, data_fname, meta_fname, delimiter=in_delimiter,
             pull_chunks=True)
         occ_parser.initialize_me()
         group_by_idx = occ_parser.group_by_idx
         print('group_by_idx = ', group_by_idx)
-=======
-        occparser = OccDataParser(log, datafname, metafname, delimiter=inDelimiter,
-                                  pullChunks=True)
-        occparser.initialize_me()
-        groupByIdx = occparser.groupByIdx
-        print('groupByIdx = ', groupByIdx)
->>>>>>> 44c34c9c
 
         if cmd in ('split', 'all'):
             # Split into smaller unsorted files
@@ -368,11 +350,16 @@
         check_merged_file(log, merge_fname, meta_fname)
 
 
-<<<<<<< HEAD
 # .............................................................................
 if __name__ == '__main__':
     main()
-=======
+
+"""
+OUT_DELIMITER = '\t'
+
+from LmDbServer.tools.sortCSVData import *
+from LmDbServer.tools.sortCSVData import _getOPFilename, _popChunkAndWrite
+
 cmd = 'split'
 
 OUT_DELIMITER = '\t'
@@ -454,5 +441,4 @@
 
 checkMergedFile(log, mergefname, metafname)
 
-"""
->>>>>>> 44c34c9c
+"""