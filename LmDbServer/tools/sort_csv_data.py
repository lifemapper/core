--- conflicted
+++ resolved
@@ -37,77 +37,9 @@
 
     return smallest, idx_of_smallest
 
-# .............................................................................
-def get_csv_reader(datafile, delimiter, encoding):
-    try:
-        f = open(datafile, 'r', encoding=encoding) 
-        reader = csv.reader(f, delimiter=delimiter)        
-    except Exception as e:
-        raise Exception('Failed to read or open {}, ({})'
-                        .format(datafile, str(e)))
-    else:
-        print('Opened file {} for read'.format(datafile))
-    return reader, f
-
-# .............................................................................
-def get_csv_writer(datafile, delimiter, encoding, fmode='w'):
-    '''
-    @summary: Get a CSV writer that can handle encoding
-    '''
-    if fmode not in ('w', 'a'):
-        raise Exception('File mode must be "w" (write) or "a" (append)')
-    
-    csv.field_size_limit(sys.maxsize)
-    try:
-        f = open(datafile, fmode, encoding=encoding) 
-        writer = csv.writer(f, delimiter=delimiter)
-    except Exception as e:
-        raise Exception('Failed to read or open {}, ({})'
-                        .format(datafile, str(e)))
-    else:
-        print('Opened file {} for write'.format(datafile))
-    return writer, f
-
-# # .............................................................................
-# def getCSVDictReader(datafile, delimiter, encoding, fieldnames=None):
-#     try:
-#         f = open(datafile, 'r', encoding=encoding)
-#         if fieldnames is None:
-#             header = next(f)
-#             tmpflds = header.split(delimiter)
-#             fieldnames = [fld.strip() for fld in tmpflds]
-#         dreader = csv.DictReader(f, fieldnames=fieldnames, 
-#                                  restkey=EXTRA_VALS_KEY,
-#                                  delimiter=delimiter)        
-#     except Exception as e:
-#         raise Exception('Failed to read or open {}, ({})'
-#                         .format(datafile, str(e)))
-#     else:
-#         print('Opened file {} for read'.format(datafile))
-#     return dreader, f
-# 
-# # .............................................................................
-# def getCSVDictWriter(datafile, delimiter, encoding, fldnames, fmode='w'):
-#     '''
-#     @summary: Get a CSV writer that can handle encoding
-#     '''
-#     if fmode not in ('w', 'a'):
-#         raise Exception('File mode must be "w" (write) or "a" (append)')
-#     
-#     csv.field_size_limit(maxsize)
-#     try:
-#         f = open(datafile, fmode, encoding=encoding) 
-#         writer = csv.DictWriter(f, fieldnames=fldnames, delimiter=delimiter)
-#     except Exception as e:
-#         raise Exception('Failed to read or open {}, ({})'
-#                         .format(datafile, str(e)))
-#     else:
-#         print('Opened file {} for write'.format(datafile))
-#     return writer, f
 
 # .............................................................................
 def check_merged_file(log, merge_fname, meta_fname):
-<<<<<<< HEAD
     """Check the status of a merged file."""
     chunk_count = rec_count = fail_sort_count = fail_chunk_count = 0
     big_sorted_data = OccDataParser(
@@ -117,15 +49,6 @@
     prev_key = big_sorted_data.group_val
 
     chunk, chunk_group, _ = big_sorted_data.pull_current_chunk()
-=======
-    chunkCount = recCount = failSortCount = failChunkCount = 0
-    bigSortedData = OccDataParser(log, merge_fname, meta_fname,
-                                  delimiter=OUT_DELIMITER, pull_chunks=True)
-    bigSortedData.initialize_me()
-    prevKey = bigSortedData.groupVal
-
-    chunk, chunkGroup, _ = bigSortedData.pullCurrentChunk()
->>>>>>> 53b2340c
     try:
         while not big_sorted_data.closed and len(chunk) > 0:
             if big_sorted_data.group_val > prev_key:
@@ -190,21 +113,12 @@
     while not occ_parser.closed:
         chunk = occ_parser.get_size_chunk(max_file_size)
         fname = _get_op_filename(data_path, prefix, basename, run=idx)
-<<<<<<< HEAD
         with open(fname, 'w') as out_file:
             csv_writer = csv.writer(out_file, delimiter=OUT_DELIMITER)
             # Skip header, rely on metadata with column indices
             #       csvwriter.writerow(occ_parser.header)
             for rec in chunk:
                 csv_writer.writerow(rec)
-=======
-        csvwriter, f = get_csv_writer(fname, OUT_DELIMITER, doAppend=False)
-        # Skip header, rely on metadata with column indices
-        #       csvwriter.writerow(occ_parser.header)
-        for rec in chunk:
-            csvwriter.writerow(rec)
-        f.close()
->>>>>>> 53b2340c
         log.debug('Wrote {} records to {}'.format(len(chunk), fname))
         idx += 1
     return idx
@@ -220,7 +134,6 @@
         out_fname = _get_op_filename(data_path, out_prefix, basename, run=idx)
         log.debug('Write from {} to {}'.format(in_fname, out_fname))
         # Read rows
-<<<<<<< HEAD
         uns_rows = []
         with open(in_fname) as in_file, open(out_fname, 'w') as out_file:
             with csv.reader(in_file, delimiter=OUT_DELIMITER) as occ_reader:
@@ -241,30 +154,6 @@
                     srt_rows = sort_recs(uns_rows, group_by_idx)
                     for rec in srt_rows:
                         occ_writer.writerow(rec)
-=======
-        unsRows = []
-        occreader, inf = get_csv_reader(infname, OUT_DELIMITER)
-        occwriter, outf = get_csv_writer(outfname, OUT_DELIMITER,
-                                                   doAppend=False)
-
-        # Skip header, rely on metadata with column indices
-        while True:
-            try:
-                unsRows.append(next(occreader))
-            except StopIteration:
-                break
-            except Exception as e:
-                print(('Error file %s, line %d: %s' %
-                     (infname, occreader.line_num, e)))
-                break
-        inf.close()
-
-        # Sort records into new array, then write to file, no header
-        srtRows = sortRecs(unsRows, group_by_idx)
-        for rec in srtRows:
-            occwriter.writerow(rec)
-        outf.close()
->>>>>>> 53b2340c
 
         # Move to next file
         idx += 1
@@ -273,27 +162,10 @@
 
 
 # .............................................................................
-<<<<<<< HEAD
 def _pop_chunk_and_write(csv_writer, occ_parser):
     # first get chunk
     this_key = occ_parser.group_val
     chunk, _, _ = occ_parser.pull_current_chunk()
-=======
-def _switchFiles(openFile, data_path, prefix, basename, run=None):
-    openFile.close()
-    # Open next output sorted file
-    fname = _get_op_filename(data_path, prefix, basename, run=run)
-    csvwriter, outf = get_csv_writer(fname, OUT_DELIMITER,
-                                               doAppend=False)
-    return outf, csvwriter
-
-
-# .............................................................................
-def _pop_chunk_and_write(csvwriter, occPrsr):
-    # first get chunk
-    thiskey = occPrsr.groupVal
-    chunk, _, _= occPrsr.pullCurrentChunk()
->>>>>>> 53b2340c
     for rec in chunk:
         csv_writer.writerow(rec)
     return this_key
@@ -326,17 +198,17 @@
                 log, srt_fname, meta_fname, delimiter=OUT_DELIMITER,
                 pull_chunks=True)
             occ_parser.initialize_me()
-        except IOError as e:
+        except IOError as err:
             log.warning(
                 ('Enough already, IOError! Final file {}. Using only '
                  'indices {} - {}, err {}').format(
-                     srt_fname, in_idx, curr_idx, str(e)))
+                     srt_fname, in_idx, curr_idx, str(err)))
             enough_already = True
-        except Exception as e:
+        except Exception as err:
             log.warning(
                 'Enough already! Final file {}. {}'.format(
                     srt_fname, 'Using only indices {} - {}, err {}'.format(
-                        in_idx, curr_idx, e)))
+                        in_idx, curr_idx, err)))
             enough_already = True
         else:
             sorted_files.append(occ_parser)
@@ -358,7 +230,7 @@
                 # Find smallest again
                 _, pos = _get_smallest_key_and_position(sorted_files)
 
-    except Exception as e:
+    except Exception:
         raise
     finally:
         for open_file in sorted_files:
@@ -370,12 +242,6 @@
 def main():
     """Main method of the script
     """
-<<<<<<< HEAD
-=======
-    if len(sys.argv) not in (3, 4):
-        usage()
-
->>>>>>> 53b2340c
     parser = argparse.ArgumentParser(
              description=('Populate a Lifemapper archive with metadata ' +
                           'for single- or multi-species computations ' +
