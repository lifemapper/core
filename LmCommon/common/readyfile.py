"""
@summary: Module containing file creation functions
@license: gpl2
@copyright: Copyright (C) 2017, University of Kansas Center for Research

          Lifemapper Project, lifemapper [at] ku [dot] edu, 
          Biodiversity Institute,
          1345 Jayhawk Boulevard, Lawrence, Kansas, 66045, USA
   
          This program is free software; you can redistribute it and/or modify 
          it under the terms of the GNU General Public License as published by 
          the Free Software Foundation; either version 2 of the License, or (at 
          your option) any later version.
  
          This program is distributed in the hope that it will be useful, but 
          WITHOUT ANY WARRANTY; without even the implied warranty of 
          MERCHANTABILITY or FITNESS FOR A PARTICULAR PURPOSE.  See the GNU 
          General Public License for more details.
  
          You should have received a copy of the GNU General Public License 
          along with this program; if not, write to the Free Software 
          Foundation, Inc., 51 Franklin Street, Fifth Floor, Boston, MA 
          02110-1301, USA.
"""

import os
<<<<<<< HEAD
import glob
=======
>>>>>>> 4b9285d6
from LmCommon.common.lmconstants import SHAPEFILE_EXTENSIONS, OutputFormat

# ...............................................
def readyFilename(fullfilename, overwrite=False):
   """
   @summary: On existing file, 
                if overwrite true: delete and return true on success
                                              raise LmException on failure
                            false: return false
             Non-existing file:
                create parent directories if needed
                return true if parent directory exists
                raise Exception if parent directory does not exist
   """
   if fullfilename is None:
      raise Exception('Full filename is None')
   
   if os.path.exists(fullfilename):
      if overwrite:
         success, msg = deleteFile(fullfilename)
         if not success:
            raise Exception('Unable to delete {}'.format(fullfilename))
         else:
            return True
      else:
         return False
   else:
      pth, basename = os.path.split(fullfilename)
      try:
         os.makedirs(pth, 0775)
      except:
         pass
         
      if os.path.isdir(pth):
         return True
      else:
         raise Exception('Failed to create directories {}'.format(pth))

# ...............................................
def deleteFile(fname, deleteDir=False):
   """
   @summary: Delete the file if it exists, delete enclosing directory if 
             it is now empty, print only warning if fails.  If filename is a 
             shapefile (ends in '.shp'), delete all other files that comprise
             the shapefile.
   """
   success = True
   msg = ''
   if fname is None:
      msg = 'Cannot delete file \'None\''
   else:
      pth, basename = os.path.split(fname)
      if fname is not None and os.path.exists(fname):
         base, ext = os.path.splitext(fname)
         if  ext == OutputFormat.SHAPE:
            similarFnames = glob.glob(base + '.*')
            try:
               for simfname in similarFnames:
                  simbase, simext = os.path.splitext(simfname)
                  if simext in SHAPEFILE_EXTENSIONS:
                     os.remove(simfname)
            except Exception, e:
               success = False
               msg = 'Failed to remove {}, {}'.format(simfname, str(e))
         else:
            try:
               os.remove(fname)
            except Exception, e:
               success = False
               msg = 'Failed to remove {}, {}'.format(fname, str(e))
         if deleteDir and len(os.listdir(pth)) == 0:
            try:
               os.removedirs(pth)
            except Exception, e:
               success = False
               msg = 'Failed to remove {}, {}'.format(pth, str(e))
   return success, msg<|MERGE_RESOLUTION|>--- conflicted
+++ resolved
@@ -22,12 +22,8 @@
           Foundation, Inc., 51 Franklin Street, Fifth Floor, Boston, MA 
           02110-1301, USA.
 """
-
 import os
-<<<<<<< HEAD
 import glob
-=======
->>>>>>> 4b9285d6
 from LmCommon.common.lmconstants import SHAPEFILE_EXTENSIONS, OutputFormat
 
 # ...............................................
