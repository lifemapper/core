--- conflicted
+++ resolved
@@ -7,25 +7,13 @@
 import urllib2
 
 from LmCommon.common.lmAttObject import LmAttObj
-<<<<<<< HEAD
-from LmCommon.common.lmconstants import LM_NAMESPACE, LM_NS_PREFIX
-from LmCommon.common.lmXml import Element, register_namespace, \
-                                  setDefaultNamespace, SubElement, tostring, \
-                                  PI
-=======
 from LmCommon.common.lmconstants import LM_NAMESPACE, LM_NS_PREFIX, ENCODING
 from LmCommon.common.lmXml import (Element, register_namespace, 
                         setDefaultNamespace, SubElement, tostring, PI)
->>>>>>> 89373041
 
 from LmServer.base.utilities import escapeString, ObjectAttributeIterator
 import LmServer.common.jsonTree as lmJson
 
-<<<<<<< HEAD
-#from LmWebServer.common.lmconstants import XSI_NAMESPACE
-
-=======
->>>>>>> 89373041
 SERVER = "localhost:8983/solr/"
 COLLECTION = "lmArchive"
 HINT_COLLECTION = "lmSpeciesHint"
