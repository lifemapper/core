"""
@summary: Module containing compute environment layer management code
@author: CJ Grady
@status: beta
@version: 3.0.0

@license: gpl2
@copyright: Copyright (C) 2015, University of Kansas Center for Research

          Lifemapper Project, lifemapper [at] ku [dot] edu, 
          Biodiversity Institute,
          1345 Jayhawk Boulevard, Lawrence, Kansas, 66045, USA
   
          This program is free software; you can redistribute it and/or modify 
          it under the terms of the GNU General Public License as published by 
          the Free Software Foundation; either version 2 of the License, or (at 
          your option) any later version.
  
          This program is distributed in the hope that it will be useful, but 
          WITHOUT ANY WARRANTY; without even the implied warranty of 
          MERCHANTABILITY or FITNESS FOR A PARTICULAR PURPOSE.  See the GNU 
          General Public License for more details.
  
          You should have received a copy of the GNU General Public License 
          along with this program; if not, write to the Free Software 
          Foundation, Inc., 51 Franklin Street, Fifth Floor, Boston, MA 
          02110-1301, USA.
@todo: Add convert tool to config
@todo: Use verify module
@todo: Skip if exists
"""
from hashlib import md5
from mx.DateTime import gmt
import numpy
import os
from osgeo import gdal
import re
import shutil
import sqlite3
from StringIO import StringIO
import subprocess
from time import sleep
import urllib2
import zipfile

from LmCommon.common.lmconstants import (JobStatus, OutputFormat,
                                         SHAPEFILE_EXTENSIONS, ENV_LAYER_DIR)
from LmCommon.common.verify import verifyHash
from LmCompute.common.lmconstants import (TEMPORARY_FILE_PATH, INPUT_LAYER_DB, 
         LayerAttributes, LayerFormat, LayerStatus, RETRIEVED_LAYER_DIR, 
         SchemaMetadata, ME_CMD, CONVERT_TOOL, CONVERT_JAVA_CMD)
from LmCompute.common.lmObj import LmException

TIMEOUT = 600
WAIT_SECONDS = 30

# .............................................................................
class LayerManager(object):
   """
   @summary: Manages the storage of layers on the file system through sqlite
   """
   # .................................
   def __init__(self, dataDir):
      dbFile = os.path.join(dataDir, ENV_LAYER_DIR, INPUT_LAYER_DB)
      self.lyrBasePath = os.path.join(dataDir, ENV_LAYER_DIR)
      createDb = False
      if not os.path.exists(dbFile):
         createDb = True
      self.con = sqlite3.connect(dbFile, isolation_level=None)
      if createDb:
         print("Database does not exist, creating...")
         self._createMetadataTable()
         self._createLayerDb()
   
   # .................................
   def close(self):
      self.con.close()
   
   # .................................
   def _executeDbFunction(self, cmd):
      """
      @summary: Executes a database command
      """
      rows = None
      with self.con:
         cur = self.con.cursor()
         cur.execute(cmd)
            
         rows = cur.fetchall()
      return rows
   
   # .................................
   def _queryLayer(self, layerId, layerFormat):
      """
      @summary: Query the layers table for information about the layer
      @return: Status and a layer if it exists, or None
      """
      
      # Request TIFF
      #  Seeded, retrieving, absent, stored
      # Request ASCII
      #  Seeded, retrieving, absent, stored, Tiff exists in some form
      # Request MXE
      #  Seeded, retrieving, absent, stored, Tiff exists in some form, ASCII exists in some form
      
      
      status = None
      lyr = None
      cmd = "SELECT {lyrIdAtt}, {fpAtt}, {fTypeAtt}, {statAtt}, {createAtt}, {touchAtt} FROM layers WHERE layerid = '{layerId}'".format(
               lyrIdAtt=LayerAttributes.LAYER_ID, 
               fpAtt=LayerAttributes.FILE_PATH, 
               fTypeAtt=LayerAttributes.FILE_TYPE,
               statAtt=LayerAttributes.STATUS,
               createAtt=LayerAttributes.CREATE_TIME,
               touchAtt=LayerAttributes.TOUCH_TIME,
               layerId=layerId)

      rows = self._executeDbFunction(cmd)
      
      if len(rows) == 0:
         lyr = None
         status = LayerStatus.ABSENT
      else:
         for row in rows:
            lyr = {
                   LayerAttributes.LAYER_ID: row[0],
                   LayerAttributes.FILE_PATH: row[1],
                   LayerAttributes.FILE_TYPE: row[2],
                   LayerAttributes.STATUS: row[3],
                   LayerAttributes.CREATE_TIME: row[4],
                   LayerAttributes.TOUCH_TIME: row[5]
                  }
            status = int(lyr[LayerAttributes.STATUS])
            if lyr[LayerAttributes.FILE_TYPE] == layerFormat:
               status = lyr[LayerAttributes.STATUS]
               break # We found what we wanted
            elif lyr[LayerAttributes.FILE_TYPE] in [LayerFormat.ASCII, LayerFormat.GTIFF]:
               status = LayerStatus.TIFF_AVAILABLE
               lyr = None # Don't send back the wrong layer
            else:
               # Could be another format down the line or something else, print a message and move on
               print("Format: %s available" % lyr[LayerAttributes.FILE_TYPE])
               lyr = None
               pass

      return status, lyr
      
   # .................................
   def _convertLayer(self, layerId, layerFormat):
      status, lyr = self._queryLayer(layerId, LayerFormat.GTIFF)
      if status not in [LayerStatus.SEEDED, LayerStatus.STORED]:
         lyr = self._waitOnLayer(layerId, LayerFormat.GTIFF)

      if lyr is not None:
         # For now, there are only two conversion options, ASCII and MXE
         # That means we'll always need an ASCII
         ascStatus, ascLyr = self._queryLayer(layerId, LayerFormat.ASCII)
         
         if ascStatus == LayerStatus.RETRIEVING:
            # Wait for the ASCII to generate
            ascLyr = self._waitOnLayer(layerId, LayerFormat.ASCII)
            ascFn = ascLyr[LayerAttributes.FILE_PATH]
         elif ascStatus in [LayerStatus.ABSENT, LayerStatus.TIFF_AVAILABLE]:
            # Convert to ASCII
            ascFn = self._getFilePath(layerId, LayerFormat.ASCII)
            self._insertLayer(layerId, LayerFormat.ASCII, ascFn, 
                             LayerStatus.RETRIEVING)
            convertTiffToAscii(lyr[LayerAttributes.FILE_PATH], ascFn)
            self._updateLayerStatus(layerId, LayerFormat.ASCII, LayerStatus.STORED)
         elif ascStatus in [LayerStatus.STORED, LayerStatus.SEEDED]:
            ascFn = ascLyr[LayerAttributes.FILE_PATH]
            
         # Now check to see if we need to create an MXE
         if layerFormat == LayerFormat.MXE:
            mxeStatus, mxeLyr = self._queryLayer(layerId, LayerFormat.MXE)
            
            if mxeStatus == LayerStatus.RETRIEVING:
               mxeLyr = self._waitOnLayer(layerId, LayerFormat.MXE)
            else:
               mxeFn = self._getFilePath(layerId, LayerFormat.MXE)
               self._insertLayer(layerId, LayerFormat.MXE, mxeFn, LayerStatus.RETRIEVING)
               convertAsciisToMxes([(ascFn, mxeFn)])
               
               if os.path.exists(mxeFn):
                  self._updateLayerStatus(layerId, layerFormat, LayerStatus.STORED)
               else:
                  print "Failed to create MXE file:", mxeFn
                  raise LmException(JobStatus.IO_LAYER_WRITE_ERROR, 
                                    "Failed to convert layer to MXE")
                  
         convertedLyrstatus, convertedLayer = self._queryLayer(layerId, layerFormat)
         return convertedLayer
         
      else:
         raise LmException(JobStatus.DB_LAYER_READ_ERROR,
                           "GeoTIFF is missing for: %s" % layerId)
   
   # .................................
   def _findOldLayers(self, lastTouchedBefore):
      cmd = "SELECT {lyrIdAtt}, {lyrFmtAtt} FROM layers WHERE {touchAtt} < {touchTime} AND {statusAtt} != {seededStatus}".format(
               lyrIdAtt=LayerAttributes.LAYER_ID, 
               lyrFmtAtt=LayerAttributes.FILE_TYPE,
               touchAtt=LayerAttributes.TOUCH_TIME,
               touchTime=lastTouchedBefore,
               statusAtt=LayerAttributes.STATUS,
               seededStatus=LayerStatus.SEEDED)
      rows = self._executeDbFunction(cmd)
      return rows

   # .................................
   def _insertLayer(self, layerId, layerFormat, filePath, status):
      nowMjd = gmt().mjd
      cmd = "INSERT INTO layers VALUES ('{layerId}', '{filePath}', {fileType}, {status}, {createTime}, {touchTime})".format(
             layerId=layerId, filePath=filePath, fileType=layerFormat,
             status=status, createTime=nowMjd, touchTime=nowMjd)
      rows = self._executeDbFunction(cmd)
   
   # .................................
   def _touchLayer(self, layerId, layerFormat):
      cmd = "UPDATE layers SET {touchAtt} = {rightNow} WHERE {lyrIdAtt} = '{layerId}' AND {lyrFmtAtt} = '{lyrFmt}'".format(
               touchAtt=LayerAttributes.TOUCH_TIME,
               rightNow=gmt().mjd,
               lyrIdAtt=LayerAttributes.LAYER_ID,
               layerId=layerId,
               lyrFmtAtt=LayerAttributes.FILE_TYPE,
               lyrFmt=layerFormat)
      rows = self._executeDbFunction(cmd)
   
   # .................................
   def _updateLayerStatus(self, layerId, layerFormat, status):
      cmd = "UPDATE layers SET {statAtt} = {status}, {touchAtt} = {rightNow} WHERE {lyrIdAtt} = '{layerId}' AND {lyrFmtAtt} = '{lyrFmt}'".format(
               statAtt=LayerAttributes.STATUS,
               status=status,
               touchAtt=LayerAttributes.TOUCH_TIME,
               rightNow=gmt().mjd,
               lyrIdAtt=LayerAttributes.LAYER_ID,
               layerId=layerId,
               lyrFmtAtt=LayerAttributes.FILE_TYPE,
               lyrFmt=layerFormat)
      rows = self._executeDbFunction(cmd)
   
   # .................................
   def _waitOnLayer(self, layerId, layerFormat, layerUrl=None):
      
      status, lyr = self._queryLayer(layerId, layerFormat)
      
      # IF layer url is none, get from existing layer
      waitTime = 0
      
      while status == LayerStatus.RETRIEVING and waitTime < TIMEOUT:
         sleep(WAIT_SECONDS)
         waitTime += WAIT_SECONDS
         status, lyr = self._queryLayer(layerId, layerFormat)
         
      if waitTime >= TIMEOUT:
         # Layer took too long to write
         # Delete the existing record.  
         self._deleteLayer(layerId, layerFormat)
         if layerUrl is not None:
            # Try to retrieve again
            lyr = self._retrieveLayer(layerId, layerFormat, layerUrl)
         else:
            # Fail if we don't have the URL.  This would happen if it is coming
            #    from a convert call and the TIFF download failed
            raise LmException(JobStatus.IO_LAYER_WRITE_ERROR, 
                    "Layer took too long to write and now replacement URL available.")
      return lyr
         
   # .................................
   def _getFilePath(self, layerId, layerFormat):
      if layerFormat == LayerFormat.GTIFF:
         lyrExt = OutputFormat.GTIFF
      elif layerFormat == LayerFormat.ASCII:
         lyrExt = OutputFormat.ASCII
      elif layerFormat == LayerFormat.MXE:
         lyrExt = OutputFormat.MXE
      elif layerFormat == LayerFormat.SHAPE:
         lyrExt = OutputFormat.SHAPE
      else:
         raise LmException(JobStatus.IO_LAYER_ERROR, 
                           "Unknown file type: %s" % layerFormat)
      filename = os.path.join(self.lyrBasePath, RETRIEVED_LAYER_DIR, '%s%s' % (layerId, lyrExt))
      return filename
   
   # .................................
   def _retrieveLayer(self, layerId, layerFormat, layerUrl):
      
      initStatus, initLayer = self._queryLayer(layerId, layerFormat)
      
      if initStatus in [LayerStatus.SEEDED, LayerStatus.STORED]:
         return initLayer
      elif initStatus == LayerStatus.RETRIEVING:
         return self._waitOnLayer(layerId, layerFormat, layerUrl)
      elif initStatus == LayerStatus.ABSENT:
         # Need to go retrieve content
         if layerFormat == LayerFormat.SHAPE: # Shapefile
            lyrPath = self._getFilePath(layerId, LayerFormat.SHAPE)
            rLyrFormat = LayerFormat.SHAPE
         else: # Raster
            lyrPath = self._getFilePath(layerId, layerFormat)
            rLyrFormat = LayerFormat.GTIFF
         
         # Insert layer inot db
         self._insertLayer(layerId, rLyrFormat, lyrPath, LayerStatus.RETRIEVING)
   
         # Retrieve content
         lyrCnt = urllib2.urlopen(layerUrl).read()
         
         if layerFormat == LayerFormat.SHAPE:
            outDir = os.path.split(lyrPath)[0]
            content = StringIO(lyrCnt)
            content.seek(0)
            with zipfile.ZipFile(content, allowZip64=True) as z:
               for name in z.namelist():
                  outName = '%s%s' % (layerId, os.path.splitext(name)[1])
                  z.extract(name, outDir)
                  os.rename(os.path.join(outDir, name), os.path.join(outDir, outName))
         else:
            with open(lyrPath, 'w') as outF:
               outF.write(lyrCnt)
   
         # Validate content
         if layerFormat in (LayerFormat.GTIFF, LayerFormat.SHAPE) and \
               not verifyHash(layerId, dlocation=lyrPath):
            print "Layer hash did not match for", layerId
            raise LmException(JobStatus.IO_LAYER_ERROR, 
                              "Layer content does not match identifier")
         # Update db
         self._updateLayerStatus(layerId, rLyrFormat, LayerStatus.STORED)
      
      else: 
         # This will be TIFF_AVAILABLE and we'll need to convert
         #  We may need to convert anyway, so just pass through
         pass
      
      # -------------------
      # Convert if necessary
      if layerFormat in [LayerFormat.ASCII, LayerFormat.MXE]:
         self._convertLayer(layerId, layerFormat)

      finStatus, lyr = self._queryLayer(layerId, layerFormat)

      return lyr
   
   # .................................
   def getLayerFilename(self, layerId, layerFormat, layerUrl=None):
      """
      @summary: Gets the path to the file specified by the layer id and desired 
                   format
      """
      status, lyr = self._queryLayer(layerId, layerFormat)
      
      if status in [LayerStatus.SEEDED, LayerStatus.STORED]:
         # Nothing to do
         pass
      elif status == LayerStatus.TIFF_AVAILABLE:
         # Need to convert
         lyr = self._convertLayer(layerId, layerFormat)
      elif status == LayerStatus.RETRIEVING:
         lyr = self._waitOnLayer(layerId, layerFormat, layerUrl)
      elif status == LayerStatus.ABSENT:
         lyr = self._retrieveLayer(layerId, layerFormat, layerUrl)
      else:
         raise LmException(JobStatus.IO_LAYER_ERROR, 
                           "Unknown layer status: %s" % status)
      if lyr is not None: # Should never be None, but just in case
         fn = lyr['filepath']
         self._touchLayer(layerId, layerFormat)
      else:
         raise LmException(JobStatus.IO_LAYER_ERROR, 
                           "Layer is unexpectedly None")
      return fn
   
   # .................................
   def purgeLayers(self, lastTouched):
      """
      @summary: Purge layers from the database that were last touched before 
                   the parameter
      @param lastTouched: Purge (non-seeded) layers that were last touched 
                             before this time (MJD format)
      """
      rows = self._findOldLayers(lastTouched)
      for row in rows:
         print "Deleting layer:", row[0]
         self._deleteLayer(row[0], row[1])
   
   # .................................
   def seedLayers(self, layerTups, makeASCIIs=True, makeMXEs=True):
      """
      @summary: Seeds the layer database with a list of layers that are already
                   stored on the local system.  This prevents extra downloads
                   of data when it is already present
      @param layerTups: A list of tuples (layer identifier, file path to TIFF)
      @param makeASCIIs: Should ASCII files be generated (for Maxent)
      @param makeMXEs: Should MXE files be generated (for Maxent)
      """
      print "Seeding GeoTiffs"
      for layerId, layerPath in layerTups:
         # Check for existing layer
         if self._queryLayer(layerId, LayerFormat.GTIFF)[1] is None:
            if verifyHash(layerId, dlocation=layerPath):
               self._insertLayer(layerId, LayerFormat.GTIFF, layerPath, 
                                 LayerStatus.SEEDED)
            else:
               raise Exception, "Identifier of %s did not match %s" % (
                                                               layerPath, layerId)
      print "Done seeding GeoTiffs"
      
      # ASCII Grids
      if makeASCIIs:
         mxeTups = []
         mxeLayers = [] # Identifiers for MXE layers we create
         print "Seeding ASCII layers"
         for layerId, layerPath in layerTups:
            
            # Generate desired ASCII and MXE file names
            basename = os.path.splitext(layerPath)[0]
            ascFn = '%s%s' % (basename, OutputFormat.ASCII)
            mxeFn = '%s%s' % (basename, OutputFormat.MXE)
            
            # Query to see if ASCII is already inserted
            ascStatus, _ = self._queryLayer(layerId, LayerFormat.ASCII)
            # Query to see if MXE is already inserted
            mxeStatus, _ = self._queryLayer(layerId, LayerFormat.MXE)

            if ascStatus in (LayerStatus.ABSENT, LayerStatus.TIFF_AVAILABLE):
               if not os.path.exists(ascFn): # Only create if file does not exist
                  convertTiffToAscii(layerPath, ascFn)
               # Insert into DB if not there
               self._insertLayer(layerId, LayerFormat.ASCII, ascFn, 
                              LayerStatus.SEEDED)
            
            if mxeStatus in (LayerStatus.ABSENT, LayerStatus.TIFF_AVAILABLE):
               # Only set MXE to generate if file does not exist
               if not os.path.exists(mxeFn):
                  mxeTups.append((ascFn, mxeFn))
               # Set to insert into db if not present in db
               mxeLayers.append((layerId, mxeFn))
            
         print "Done converting ASCIIs"
         # Only make MXEs if we make ASCIIs
         if makeMXEs:
            print "Seeding MXEs"
            convertAsciisToMxes(mxeTups)
            for layerId, mxeFn in mxeLayers:
               self._insertLayer(layerId, LayerFormat.MXE, mxeFn, 
                                 LayerStatus.SEEDED)
            print "Done seeding MXEs"
         
   # .................................
   def _createMetadataTable(self):
      self.con.execute("CREATE TABLE {metaTableName}(attribute TEXT, value TEXT)".format(
                                 metaTableName=SchemaMetadata.TABLE_NAME))
      self.con.execute("INSERT INTO {metaTableName} VALUES ('{versionAtt}', '{version}')".format(
                  metaTableName=SchemaMetadata.TABLE_NAME,
                  versionAtt=SchemaMetadata.VERSION_ATTRIBUTE,
                  version=SchemaMetadata.VERSION))
      self.con.execute("INSERT INTO {metaTableName} VALUES ('{createAtt}', '{createTime}')".format(
                  metaTableName=SchemaMetadata.TABLE_NAME,
                  createAtt=SchemaMetadata.CREATE_TIME_ATTRIBUTE,
                  createTime=gmt().mjd))
   
   def getDbMetadata(self):
      """
      @summary: Gets the database metadata.  At first this will be schema 
                   version and db create time
      @note: Will set values to None if they do not exist
      @rtype: Dictionary
      """
      cmd = "SELECT attribute, value FROM {metaTableName}".format(
                                       metaTableName=SchemaMetadata.TABLE_NAME)
      try:
         ret = {}
         rows = self._executeDbFunction(cmd)
         for att, val in rows:
            ret[att] = val
         return ret
      except Exception, e:
         print "Failed to get metadata"
         print str(e)
         return {SchemaMetadata.VERSION_ATTRIBUTE: None, 
                 SchemaMetadata.CREATE_TIME_ATTRIBUTE: None}
      
   # .................................
   def _createLayerDb(self):
      """
      @summary: Attempts to create a layers database table
      """
      try:
         self.con.execute("CREATE TABLE layers({lyrIdAtt} TEXT, {fpAtt} TEXT, {fTypeAtt} INT, {statAtt} INT, {createAtt} REAL, {touchAtt} REAL, PRIMARY KEY ({lyrIdAtt}, {fTypeAtt}))".format(
               lyrIdAtt=LayerAttributes.LAYER_ID, 
               fpAtt=LayerAttributes.FILE_PATH, 
               fTypeAtt=LayerAttributes.FILE_TYPE,
               statAtt=LayerAttributes.STATUS,
               createAtt=LayerAttributes.CREATE_TIME,
               touchAtt=LayerAttributes.TOUCH_TIME))
      except:
         pass

   # .................................
   def _deleteLayer(self, layerId, layerFormat):
      """
      @summary: Deletes a layer from the database
      @param hostname: The name of the layer host
      @param uPath: The url path (between the host and parameters)
      @param key: The key for the layer
      @note: This could be useful if the layer failed to store
      """
      cmd = "DELETE FROM layers WHERE {lyrIdAtt} = '{lyrId}' AND {fTypeAtt} = {fType}".format(
                  lyrIdAtt=LayerAttributes.LAYER_ID,
                  lyrId=layerId,
                  fTypeAtt=LayerAttributes.FILE_TYPE,
                  fType=layerFormat)
      self._executeDbFunction(cmd)
      
      lyrFn = self._getFilePath(layerId, layerFormat)
      filesToDelete = [lyrFn]
      
      # GeoTiffs may have extra metadata file
      if layerFormat == LayerFormat.GTIFF:
         filesToDelete.append('%s%s' % (os.path.splitext(lyrFn)[0], '.aux.xml'))
      # Shapefiles have several files
      elif layerFormat == LayerFormat.SHAPE:
         fnBase = os.path.splitext(lyrFn)
         for ext in SHAPEFILE_EXTENSIONS:
            filesToDelete.append('%s%s' % (fnBase, ext))

      for fn in filesToDelete:
         if os.path.exists(fn):
            os.remove(fn)

# .............................................................................
def convertAndModifyAsciiToTiff(ascFn, tiffFn, scale=None, multiplier=None,
                                noDataVal=127, dataType='int'):
   """
   @summary: Converts an ASCII file into a GeoTiff.  This function will, 
                optionally, modify the data while converting by scaling the 
                outputs or multiplying
   @param ascFn: The file name of the existing ASCII grid to convert
   @param tiffFn: The file path for the new Tiff file
   @param scale: If None, don't do anything.  To use, provide a tuple in the 
                    form (scaleMin, scaleMax)
   @param multiplier: If None, don't do anything.  If provided, multiply all
                         data values in the grid by this number
   @param noDataVal: The no data value to use for the new layer
   @param dataType: The data type for the resulting raster
   """
   if dataType.lower() == "int":
      npType = numpy.uint8
      gdalType = gdal.GDT_Byte
   else:
      raise Exception, "Unknown data type"
    
   src_ds = gdal.Open(ascFn)
   band = src_ds.GetRasterBand(1)
   band.GetStatistics(0,1)
   
   ndVal = band.GetNoDataValue()

   data = src_ds.ReadAsArray(0, 0, src_ds.RasterXSize, src_ds.RasterYSize)

   # If scale
   if scale is not None:
      scaleMin, scaleMax = scale
      lyrMin = band.GetMinimum()
      lyrMax = band.GetMaximum()
   
      def scaleFn(x):
         if x == ndVal:
            return noDataVal
         else:
            return (scaleMax - scaleMin)*((x-lyrMin) / (lyrMax-lyrMin)) + scaleMin
   
      data = numpy.vectorize(scaleFn)(data)
   
   # If multiply
   elif multiplier is not None:
      def multFn(x):
         if x == ndVal:
            return noDataVal
         else:
            return multiplier * x
         
      data = numpy.vectorize(multFn)(data)
   
   data = data.astype(npType)
   driver = gdal.GetDriverByName('GTiff')
   dst_ds = driver.Create(tiffFn, src_ds.RasterXSize, src_ds.RasterYSize, 1, 
                          gdalType)
    
   dst_ds.GetRasterBand(1).WriteArray(data)
   dst_ds.GetRasterBand(1).SetNoDataValue(noDataVal)
   dst_ds.GetRasterBand(1).ComputeStatistics(True)
    
   dst_ds.SetProjection(src_ds.GetProjection())
   dst_ds.SetGeoTransform(src_ds.GetGeoTransform())
    
   driver = None
   dst_ds = None
   src_ds = None

# .............................................................................
def convertAsciisToMxes(fnTups):
   """
   @summary: Converts a list of ASCII grids into a Maxent indexed environmental 
                layers
   @param fnTups: A list of tuples of (ASCII file name, new MXE file name)
   """
   # Get temporary directories
   t = md5(str(gmt())).hexdigest() # Should be roughly unique
   
   inDir = os.path.join(TEMPORARY_FILE_PATH, 'asciis-%s' % t)
   outDir = os.path.join(TEMPORARY_FILE_PATH, 'mxes-%s' % t)

   # Just in case we happen to collide
   while os.path.exists(inDir):
      t = md5(str(gmt())).hexdigest() # Should be roughly unique
   
      inDir = os.path.join(TEMPORARY_FILE_PATH, 'asciis-%s' % t)
      outDir = os.path.join(TEMPORARY_FILE_PATH, 'mxes-%s' % t)
   
   os.makedirs(inDir)
   os.makedirs(outDir)
   
   # Sym link all of the ASCII grids in the input directory
   for asciiFn, _ in fnTups:
      baseName = os.path.basename(asciiFn)
      os.symlink(asciiFn, os.path.join(inDir, baseName))
      
      
   # Run Maxent converter
   meConvertCmd = "{javaCmd} {meCmd} {convertTool} -t {inDir} asc {outDir} mxe".format(
                     javaCmd=CONVERT_JAVA_CMD, meCmd=ME_CMD, 
                     convertTool=CONVERT_TOOL, inDir=inDir, outDir=outDir)
   p = subprocess.Popen(meConvertCmd, shell=True)
   
   while p.poll() is None:
      print "Waiting for layer conversion (asc to mxe) to finish..."
      sleep(WAIT_SECONDS)
   
   # Move all of the MXEs to the correct location
   for asciiFn, mxeFn in fnTups:
      
      #TODO: Add a try except here
      try:
         # We used the ASCII base name.  This is probably the same as the MXE 
         #    with a different extension, but just in case
         baseName = os.path.basename(asciiFn)
         tmpMxeFn = os.path.join(outDir, 
                     '%s%s' % (os.path.splitext(baseName)[0], OutputFormat.MXE))
         shutil.copy(tmpMxeFn, mxeFn)
      except Exception, e:
         print "Failed to rename layer: %s -> %s" % (tmpMxeFn, mxeFn)
         print str(e)
      
   # Remove temporary directories
   # TODO: Make this safer 
   shutil.rmtree(inDir)
   shutil.rmtree(outDir)

# .............................................................................
def convertTiffToAscii(tiffFn, asciiFn, headerPrecision=4):
   """
   @summary: Converts an existing GeoTIFF file into an ASCII grid
   @param tiffFn: The path to an existing GeoTIFF file
   @param asccFn: The output path for the new ASCII grid
   @param headerPrecision: The number of decimal places to keep in the ASCII  
                              grid headers.  Setting to None skips.
   @note: Headers must match exactly for Maxent so truncating them eliminates
             floating point differences
   @todo: Evaluate if this can all be done with GDAL.  
   """
   # ....................................
   def _processFloatHeader(headerRow, numDigits):
      """
      @summary: This method will process a header row and truncate a floating 
                   point value if necessary
      @param headerRow: This is a string in the format 
                           "{header name}   {header value}"
      @param numDigits: Truncate a decimal after this many places, keep all if 
                           this is None
      """
      # Split out header name and value (replace tabs with spaces and use 
      #    regular expression to split
      header, value = re.split(r' +', headerRow.replace('\t', ' '))
      # Truncate the value by finding the decimal (if it exists) and adding numDigits places
      truncatedValue = value[:value.find('.')+numDigits+1] if value.find('.') >= 0 else value
      return "%s     %s\n" % (header, truncatedValue)
   
   # Use GDAL to generate ASCII Grid 
   drv = gdal.GetDriverByName('AAIGrid')
   ds_in = gdal.Open(tiffFn)
<<<<<<< HEAD
   options = ['FORCE_CELLSIZE=True']
   ds_out = drv.CreateCopy(asciiFn, ds_in, 0, options)
=======

   # MXE creation fails if we don't have a NODATA value, so add one if missing
   if ds_in.GetRasterBand(1).GetNoDataValue() is None:
      ds_in.GetRasterBand(1).SetNoDataValue(-999)

   options = ['FORCE_CELLSIZE=True']
   ds_out = drv.CreateCopy(asciiFn, ds_in, 0, options)
   #ds_out = drv.CreateCopy(asciiFn, ds_in)
>>>>>>> 94a1c8ed
   ds_in = None
   ds_out = None   
   
   # Now go back and modify the output if necessary
   # Note, this will fail if any of the required headers are missing
   if headerPrecision is not None:
      output = [] # Lines to output back to file
      cont = True
      ndLine = None
      
      with open(asciiFn, 'r') as ascIn:
         for line in ascIn:
            if cont:
               if line.lower().startswith('ncols'):
                  nColsLine = line
               elif line.lower().startswith('nrows'):  
                  nRowsLine = line
               elif line.lower().startswith('xllcorner'):
                  xllLine = _processFloatHeader(line, numDigits=headerPrecision)
               elif line.lower().startswith('yllcorner'):
                  yllLine = _processFloatHeader(line, numDigits=headerPrecision)
               elif line.lower().startswith('cellsize'):
                  cellsizeLine = _processFloatHeader(line, numDigits=headerPrecision)
               elif line.lower().startswith('dx'):
                  cellsizeLine = _processFloatHeader(line, numDigits=headerPrecision).replace('dx', 'cellsize')
               elif line.lower().startswith('dy'):
                  pass
               elif line.lower().startswith('nodata_value'):
                  ndLine = line
               else: # Data line
                  cont = False
                  output.append(nColsLine)
                  output.append(nRowsLine)
                  output.append(xllLine)
                  output.append(yllLine)
                  output.append(cellsizeLine)
                  if ndLine is not None:
                     output.append(ndLine)
                  output.append(line)
            else:
               output.append(line)
      # Rewrite ASCII Grid
      with open(asciiFn, 'w') as ascOut:
         ascOut.writelines(output)
<|MERGE_RESOLUTION|>--- conflicted
+++ resolved
@@ -690,10 +690,6 @@
    # Use GDAL to generate ASCII Grid 
    drv = gdal.GetDriverByName('AAIGrid')
    ds_in = gdal.Open(tiffFn)
-<<<<<<< HEAD
-   options = ['FORCE_CELLSIZE=True']
-   ds_out = drv.CreateCopy(asciiFn, ds_in, 0, options)
-=======
 
    # MXE creation fails if we don't have a NODATA value, so add one if missing
    if ds_in.GetRasterBand(1).GetNoDataValue() is None:
@@ -702,7 +698,6 @@
    options = ['FORCE_CELLSIZE=True']
    ds_out = drv.CreateCopy(asciiFn, ds_in, 0, options)
    #ds_out = drv.CreateCopy(asciiFn, ds_in)
->>>>>>> 94a1c8ed
    ds_in = None
    ds_out = None   
    
