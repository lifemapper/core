--- conflicted
+++ resolved
@@ -50,11 +50,6 @@
          LayerAttributes, LayerFormat, LayerStatus, RETRIEVED_LAYER_DIR, 
          SchemaMetadata, ME_CMD, CONVERT_TOOL, CONVERT_JAVA_CMD)
 from LmCompute.common.lmObj import LmException
-<<<<<<< HEAD
-from LmCompute.plugins.single.maxent.localconstants import (CONVERT_JAVA_CMD, 
-                                                         ME_CMD, CONVERT_TOOL)
-=======
->>>>>>> f20bd583
 
 TIMEOUT = 600
 WAIT_SECONDS = 30
