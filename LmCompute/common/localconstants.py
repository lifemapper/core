--- conflicted
+++ resolved
@@ -35,31 +35,12 @@
 _CONTACT_SECTION = 'LmCompute - contact'
 _OPTIONS_SECTION = 'LmCompute - options'
 _METRICS_SECTION = 'LmCompute - metrics'
-<<<<<<< HEAD
-=======
-_JOB_PUSHER_SECTION = 'LmCompute - Job Pusher'
-_ME_PLUGIN_SECTION = 'LmCompute - plugins - maxent'
-_MEDIATOR_SECTION = "LmCompute - Job Mediator"
-_JOB_SUBMITTER_SECTION = "LmCompute - Job Submitter"
-_JOB_RETRIEVERS_SECTION = "LmCompute - Job Retrievers"
->>>>>>> f20bd583
    
 # Environment variables
-<<<<<<< HEAD
-PLUGINS_DIR = _cfg.get(_ENV_SECTION, 'PLUGINS_DIR')
-BIN_PATH = _cfg.get(_ENV_SECTION, 'BIN_PATH')
-JOB_DATA_PATH = _cfg.get(_ENV_SECTION, 'JOB_DATA_PATH')
-
-TEMPORARY_FILE_PATH = _cfg.get(_ENV_SECTION, 'TEMPORARY_FILE_PATH')
-SAMPLE_LAYERS_PATH = _cfg.get(_ENV_SECTION, 'SAMPLE_LAYERS_PATH')
-SAMPLE_JOBS_PATH = _cfg.get(_ENV_SECTION, 'SAMPLE_JOBS_PATH')
-SAMPLE_DATA_PATH = _cfg.get(_ENV_SECTION, 'SAMPLE_DATA_PATH')
-=======
 LM_PATH = _cfg.get(_ENV_SECTION, 'LM_PATH')
 LM_DISK = _cfg.get(_ENV_SECTION, 'LM_DISK')
 SCRATCH_PATH = _cfg.get(_ENV_SECTION, 'SCRATCH_PATH')
 SHARED_DATA_PATH = _cfg.get(_ENV_SECTION, 'SHARED_DATA_PATH')
->>>>>>> f20bd583
 
 JAVA_INIT_MEM_OPTION = _cfg.get(_ENV_SECTION, 'JAVA_INIT_MEM_OPTION')
 JAVA_MAX_MEM_OPTION = _cfg.get(_ENV_SECTION, 'JAVA_MAX_MEM_OPTION')
@@ -77,100 +58,4 @@
 INSTITUTION_NAME = _cfg.get(_CONTACT_SECTION, 'INSTITUTION_NAME')
 ADMIN_NAME = _cfg.get(_CONTACT_SECTION, 'ADMIN_NAME')
 ADMIN_EMAIL = _cfg.get(_CONTACT_SECTION, 'ADMIN_EMAIL')
-LOCAL_MACHINE_ID = _cfg.get(_CONTACT_SECTION, 'LOCAL_MACHINE_ID')
-<<<<<<< HEAD
-=======
-
-# Options
-STORE_LOGS = _cfg.getboolean(_OPTIONS_SECTION, 'STORE_LOG_FILES')
-
-# Metrics
-STORE_METRICS = _cfg.getboolean(_METRICS_SECTION, 'STORE_METRICS')
-
-# Job pusher
-PUSH_JOBS_PATH = _cfg.get(_JOB_PUSHER_SECTION, 'PUSH_JOBS_PATH')
-LOCKFILE_NAME = _cfg.get(_JOB_PUSHER_SECTION, 'LOCKFILE_NAME')
-METAFILE_NAME = _cfg.get(_JOB_PUSHER_SECTION, 'METAFILE_NAME')
-
-# Job mediator Constants
-JOB_MEDIATOR_PID_FILE = _cfg.get(_MEDIATOR_SECTION, 'PID_FILE')
-JM_SLEEP_TIME = _cfg.getint(_MEDIATOR_SECTION, 'SLEEP_TIME')
-# JM_HOLD_PATH will go away
-JM_HOLD_PATH = _cfg.get(_MEDIATOR_SECTION, 'HOLD_JOB_PATH')
-JM_INACTIVE_TIME = _cfg.getint(_MEDIATOR_SECTION, 'INACTIVE_TIME')
-
-# Job submitter
-JOB_SUBMITTER_TYPE = _cfg.get(_JOB_SUBMITTER_SECTION, 'JOB_SUBMITTER_TYPE')
-JOB_CAPACITY = _cfg.getint(_JOB_SUBMITTER_SECTION, 'CAPACITY')
-try:
-   LOCAL_SUBMIT_COMMAND = _cfg.get(_JOB_SUBMITTER_SECTION, 'LOCAL_SUBMIT_COMMAND')
-except:
-   LOCAL_SUBMIT_COMMAND = None
-
-try:
-   SGE_SUBMIT_COMMAND = _cfg.get(_JOB_SUBMITTER_SECTION, 'SGE_SUBMIT_COMMAND')
-except:
-   SGE_SUBMIT_COMMAND = None
-try:
-   SGE_COUNT_JOBS_COMMAND = _cfg.get(_JOB_SUBMITTER_SECTION, 'NUM_JOBS_COMMAND')
-except:
-   SGE_COUNT_JOBS_COMMAND = None
-
-
-# Job retrievers constants
-JOB_RETRIEVERS = {}
-   
-# Get retriever keys
-_retrieverKeys = _cfg.getlist(_JOB_RETRIEVERS_SECTION, 'JOB_RETRIEVER_KEYS')
-
-for retKey in _retrieverKeys:
-   # Each retriever has its own section
-   retSec = "%s - %s" % (_JOB_RETRIEVERS_SECTION, retKey)
-      
-   retrieverType = _cfg.get(retSec, 'RETRIEVER_TYPE')
-      
-   # TODO: CJ: directory option and JOB_DIR is not in the default config.lmcompute.ini
-   #       If it is added, it should be JOB_PATH
-   #  CJG 9/14/16: This will go away soon.  Won't fix
-   if retrieverType.lower() == 'directory':
-      from LmCompute.jobs.retrievers.directoryJobRetriever import DirectoryRetriever
-      jobDir = _cfg.get(retSec, 'JOB_DIR')
-      retriever = DirectoryRetriever(jobDir)
-      JOB_RETRIEVERS[retKey] = {
-                                "retrieverType" : "directory",
-                                "jobDirectory" : jobDir
-                               }
-   elif retrieverType.lower() == 'server':
-      jobDir = os.path.join(JM_HOLD_PATH, retKey)
-      jobServer = _cfg.get(retSec, 'JOB_SERVER')
-      numToPull = _cfg.getint(retSec, 'NUM_TO_PULL')
-      threshold = _cfg.getint(retSec, 'PULL_THRESHOLD')
-      
-      # Create a dictionary with the optional parameters so they can be 
-      #    passed in if provided but ignored if not
-      optionalParameters = {}
-      try:
-         jobTypes = _cfg.getlist(retSec, 'JOB_TYPES')
-         jobTypes = map(int, jobTypes)
-         optionalParameters['jobTypes'] = jobTypes
-      except:
-         pass
-      
-      try:
-         users = _cfg.get(retSec, 'USERS')
-         optionalParameters['users'] = users
-      except:
-         pass
-     
-      JOB_RETRIEVERS[retKey] = {
-                                "jobDirectory" : jobDir,
-                                "retrieverType" : "server",
-                                "jobServer" : jobServer,
-                                "numToPull" : numToPull,
-                                "threshold" : threshold,
-                                "options" : optionalParameters
-                               }
-   else:
-      raise Exception, "Unknown job retriever type for %s: %s" % (retKey, 
-                                                           retrieverType)
->>>>>>> f20bd583
+LOCAL_MACHINE_ID = _cfg.get(_CONTACT_SECTION, 'LOCAL_MACHINE_ID')