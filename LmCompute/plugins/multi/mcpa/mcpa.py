--- conflicted
+++ resolved
@@ -395,11 +395,8 @@
             phylo_mtx.data[:, [i]])
         obs_results[i] = obs
         f_results[i] = f_vals
-<<<<<<< HEAD
+
     print('Processed mcpa for {} of {} nodes'.format(i+1, num_nodes))
-=======
-    print('Processed mcpa for {} of {} nodes'.format(i, num_nodes))
->>>>>>> 526651a9
 
     # Correct any nans and add depth
     obs_results = np.clip(
