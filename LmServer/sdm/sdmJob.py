--- conflicted
+++ resolved
@@ -33,9 +33,7 @@
 """
 import os
 from StringIO import StringIO
-import string
 import subprocess
-import urllib2
 from zipfile import ZipFile
 
 from LmCommon.common.lmconstants import (JobStatus, JobStage, ProcessType, 
@@ -461,22 +459,6 @@
       if rdloc is None:
          raise LMError('Missing raw data location')
          
-<<<<<<< HEAD
-      if os.path.exists(rdloc):
-         # Add the delimited values so they can be sent to cluster
-         with open(rdloc) as dFile:
-            tmpStr = dFile.read()
-      elif rdloc.startswith('http'):
-         remoteFile = urllib2.urlopen(rdloc)
-         tmpStr = remoteFile.read()
-         remoteFile.close()
-      else:
-         raise LMError("Data location: %s, does not exist" % rdloc)
-
-      # Remove non-printable characters
-      self.delimitedOccurrenceValues = ''.join(
-                              filter(lambda x: x in string.printable, tmpStr))
-=======
       # check for local csv for User or GBIF data
       if (processtype in [ProcessType.USER_TAXA_OCCURRENCE, 
                           ProcessType.GBIF_TAXA_OCCURRENCE]):
@@ -490,7 +472,7 @@
                                  filter(lambda x: x in string.printable, tmpStr))
          else:
             raise LMError("Data location: %s, does not exist" % rdloc)
->>>>>>> 41da1cf4
+         
       
       obj = {'dlocation': rdloc,
              'count': occSet.queryCount}
