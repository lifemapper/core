--- conflicted
+++ resolved
@@ -1,10 +1,10 @@
 """
 @summary: Module containing Lifemapper Makeflow document builder
 @author: CJ Grady
-@status: alpha
-@version: 0.1
+@status: beta
+@version: 1.0
 @license: gpl2
-@copyright: Copyright (C) 2016, University of Kansas Center for Research
+@copyright: Copyright (C) 2017, University of Kansas Center for Research
 
           Lifemapper Project, lifemapper [at] ku [dot] edu, 
           Biodiversity Institute,
@@ -27,27 +27,6 @@
 """
 
 from LmServer.base.lmobj import LMObject
-<<<<<<< HEAD
-=======
-from LmServer.common.lmconstants import JobFamily, Algorithms
-# TODO: Okay that this in server?
-from LmServer.common.localconstants import APP_PATH
-from LmServer.makeflow.makeJobCommand import (makeBisonOccurrenceSetCommand,
-                                             makeGbifOccurrenceSetCommand,
-                                             makeIdigbioOccurrenceSetCommand,
-                                             makeMaxentSdmModelCommand,
-                                             makeMaxentSdmProjectionCommand,
-                                             makeOmSdmModelCommand,
-                                             makeOmSdmProjectionCommand, 
-                                             SINGLE_SPECIES_SCRIPTS_PATH)
-
-from LmServer.sdm.sdmJob import SDMOccurrenceJob, SDMModelJob, SDMProjectionJob
-
-JOB_REQUEST_FILENAME = "$JOB_REQUESTS/{processType}-{jobId}Req.xml"
-BUILD_JOB_REQUEST_CMD = "LOCAL $PYTHON $MAKE_JOB_REQUEST {objectFamily} {jobId} -f {jrFn}"
-LM_JOB_RUNNER_CMD = "$PYTHON $RUNNER {jrFn}"
-UPDATE_DB_CMD = "$PYTHON $UPDATE_DB_SCRIPT {processType} {objId} {status}"
->>>>>>> f11ee4ef
 
 # .............................................................................
 class LMMakeflowDocument(LMObject):
@@ -77,7 +56,6 @@
       @param dependencies: A list of dependencies (files that must exist before 
                               this job can run
       """
-<<<<<<< HEAD
       job = "# {comment}\n{outputs}: {dependencies}\n   {cmd}\n".format(
          outputs=' '.join(outputs), 
          cmd=cmd, comment=comment, 
@@ -85,213 +63,7 @@
       self.jobs.append(job)
       # Add the new targets to self.targets
       self.targets.extend(outputs)
-=======
-      job = ("""
-# {comment}
-{outputs}: {dependencies}
-   {cmd}
-""").format(outputs=' '.join(outputs), cmd=cmd, comment=comment, 
-           dependencies=' '.join(dependencies))
-      self.jobs.append(job)
-      self.outputs.extend(outputs)
    
-   # ...........................
-   def _addDocumentHeaders(self):
-      #TODO: Get these from constants
-      self.headers.append("PYTHON={pyCmd}".format(pyCmd=PYTHON_CMD))
-      self.headers.append("RUNNER={factoryPath}".format(
-                                       factoryPath=os.path.join(APP_PATH, 
-                                         "LmCompute/jobs/runners/factory.py")))
-      self.headers.append("JOB_REQUESTS={jrDir}".format(jrDir=JOB_REQUEST_PATH))
-      self.headers.append("MAKE_JOB_REQUEST={jrScript}".format(
-                                 jrScript=os.path.join(APP_PATH, 
-                                      "LmServer/makeflow/makeJobRequest.py")))
-      self.headers.append("SINGLE_SPECIES_SCRIPTS_PATH={sssPath}".format(
-                             sssPath=SINGLE_SPECIES_SCRIPTS_PATH))
-      #REQ_FILL=$HOME/git/core/LmCompute/scripts/fillProjectionRequest.py
-   
-   # ...........................
-   def addProcessesForList(self, itemList):
-      """
-      @summary: Adds all of the processes necessary for the jobs or objects in 
-                   the list
-      @param itemList: A list of jobs or objects
-      """
-      for item in itemList:
-         try: # See if we have a self-aware object
-            for targets, cmd, deps, comment in item.getMakeflowProcess():
-               pass
-         except: # Should fail until we implement functions on objects
-            if isinstance(item, SDMOccurrenceJob):
-               self.buildOccurrenceSet(item)
-            elif isinstance(item, SDMModelJob):
-               self.buildModel(item)
-            elif isinstance(item, SDMProjectionJob):
-               self.buildProjection(item)
-            else:
-               raise Exception, "Don't know how to build Makeflow process for: %s" % item.__class__
-         
-   # ...........................
-   def addBisonOccurrenceSet(self, occ):
-      """
-      @summary: Adds tasks related to filling a BISON occurrence set
-      """
-      # Fill the occurrence set command
-      occCmd, occStatusFn = makeBisonOccurrenceSetCommand(occ)
-      
-      # Add entry to fill occurrence set
-      self._addJobCommand([occ.createLocalDLocation(), occStatusFn],
-                          occCmd, dependencies=[],
-                          comment="Fill BISON occurrence set {0}".format(occ.getId()))
-   
-      # Move outputs
-      # If we decide to create outputs in a temporary space, we'll need to move
-      #   them to their final location
-      
-      # Update DB
-      updateDbCmd = UPDATE_DB_CMD.format(
-                       processType=ProcessType.BISON_TAXA_OCCURRENCE,
-                       objId=occ.getId(), statusFn=occStatusFn)
-      
-   # ...........................
-   def addGbifOccurrenceSet(self, occ):
-      """
-      @summary: Adds tasks related to filling a GBIF occurrence set
-      """
-      # Need the raw data location to fill the occurrence set
-      dep = [occ.rawDLocation()]
-         
-      # Fill the occurrence set command
-      occCmd, occStatusFn = makeGbifOccurrenceSetCommand(occ)
-      
-      # Add entry to fill occurrence set
-      self._addJobCommand([occ.createLocalDLocation(), occStatusFn],
-                          occCmd, dependencies=dep,
-                          comment="Fill GBIF occurrence set {0}".format(occ.getId()))
-   
-      # Move outputs
-      # If we decide to create outputs in a temporary space, we'll need to move
-      #   them to their final location
-      
-      # Update DB
-      updateDbCmd = UPDATE_DB_CMD.format(processType=ProcessType.GBIF_TAXA_OCCURRENCE,
-                                         objId=occ.getId(), statusFn=occStatusFn)
-      
-   # ...........................
-   def addIdigbioOccurrenceSet(self, occ):
-      """
-      @summary: Adds tasks related to filling an iDigBio occurrence set
-      """
-      # Fill the occurrence set command
-      occCmd, occStatusFn = makeIdigbioOccurrenceSetCommand(occ)
-      
-      # Add entry to fill occurrence set
-      self._addJobCommand([occ.createLocalDLocation(), occStatusFn],
-                          occCmd, dependencies=[],
-                          comment="Fill iDigBio occurrence set {0}".format(occ.getId()))
-   
-      # Move outputs
-      # If we decide to create outputs in a temporary space, we'll need to move
-      #   them to their final location
-      
-      # Update DB
-      updateDbCmd = UPDATE_DB_CMD.format(
-                       processType=ProcessType.IDIGBIO_TAXA_OCCURRENCE,
-                       objId=occ.getId(), statusFn=occStatusFn)
-      
-   # ...........................
-   def addUserOccurrenceSet(self, occ):
-      """
-      @summary: This is just like GBIF occurrence sets
-      """
-      self.addGbifOccurrenceSet(occ)
-      
-   # ...........................
-   def addSdmModel(self, mdl):
-      """
-      @summary: Adds all of the processes necessary for computing an SDM model
-      """
-      if Algorithms.isATT(mdl.algorithmCode):
-         self.addMaxentModel(mdl)
-      else:
-         self.addOmModel(mdl)
-         
-   # ...........................
-   def addMaxentModel(self, mdl):
-      """
-      @summary: Adds all of the processes necessary for computing a Maxent model
-      """
-      # Determine if there are dependencies
-      if mdl.occurrenceSet.status == JobStatus.COMPLETE:
-         dep = []
-      else:
-         dep = [mdl.occurrenceSet.createLocalDLocation()]
-         
-      # Generate request filename
-      jrFn = JOB_REQUEST_FILENAME.format(processType=ProcessType.ATT_MODEL,
-                                         jobId=mdl.getId())
-      # Generate request command
-      jobReqCmd = BUILD_JOB_REQUEST_CMD.format(
-               processType=ProcessType.ATT_MODEL, jobId=mdl.getId(), jrFn=jrFn)
-
-      # Create model command
-      mdlCmd, mdlStatusFn = makeMaxentSdmModelCommand(mdl, jrFn)
-      
-      # Add entry to create job request
-      self._addJobCommand([jrFn], jobReqCmd, dependencies=dep, 
-                        comment="Build model {0} request".format(mdl.getId()))
-      # Add entry to build model
-      self._addJobCommand([mdl.createLocalDLocation(), mdlStatusFn],
-                          mdlCmd, dependencies=[jrFn],
-                          comment="Build model {0}".format(mdl.getId()))
-   
-      # Move outputs
-      # If we decide to create outputs in a temporary space, we'll need to move
-      #   them to their final location
-      
-      # Update DB
-      updateDbCmd = UPDATE_DB_CMD.format(processType=ProcessType.ATT_MODEL,
-                                         objId=mdl.getId(), statusFn=mdlStatusFn)
-      
-   # ...........................
-   def addOmModel(self, mdl):
-      """
-      @summary: Adds all of the processes necessary for computing an 
-                   openModeller model
-      """
-      # Determine if there are dependencies
-      if mdl.occurrenceSet.status == JobStatus.COMPLETE:
-         dep = []
-      else:
-         dep = [mdl.occurrenceSet.createLocalDLocation()]
-         
-      # Generate request filename
-      jrFn = JOB_REQUEST_FILENAME.format(processType=ProcessType.OM_MODEL,
-                                         jobId=mdl.getId())
-      # Generate request command
-      jobReqCmd = BUILD_JOB_REQUEST_CMD.format(
-               processType=ProcessType.OM_MODEL, jobId=mdl.getId(), jrFn=jrFn)
-
-      # Create model command
-      mdlCmd, mdlStatusFn = makeMaxentSdmModelCommand(mdl, jrFn)
-      
-      # Add entry to create job request
-      self._addJobCommand([jrFn], jobReqCmd, dependencies=dep, 
-                        comment="Build model {0} request".format(mdl.getId()))
-      # Add entry to build model
-      self._addJobCommand([mdl.createLocalDLocation(), mdlStatusFn],
-                          mdlCmd, dependencies=[jrFn],
-                          comment="Build model {0}".format(mdl.getId()))
-   
-      # Move outputs
-      # If we decide to create outputs in a temporary space, we'll need to move
-      #   them to their final location
-      
-      # Update DB
-      updateDbCmd = UPDATE_DB_CMD.format(processType=ProcessType.OM_MODEL,
-                                         objId=mdl.getId(), statusFn=mdlStatusFn)
->>>>>>> f11ee4ef
-      
    # ...........................
    def addCommands(self, cmdList):
       """
@@ -300,16 +72,9 @@
                          [([dependencies], command, [outputs]), ...]
       @todo: Consider using named tuples
       """
-<<<<<<< HEAD
       # Check if this is just a single tuple, if so, make it a list
       if isinstance(cmdList, tuple):
          cmdList = [cmdList]
-=======
-      if Algorithms.isATT(prj.algorithmCode):
-         self.addMaxentProjection(prj)
-      else:
-         self.addOmProjection(prj)
->>>>>>> f11ee4ef
          
       # For each tuple in the list
       for cmdTuple in cmdList:
