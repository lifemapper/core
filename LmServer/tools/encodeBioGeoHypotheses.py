"""
@summary: Add a tree and biogeographic hypotheses to a grid set


@todo: How to specify multiple hypotheses with different event fields?

"""
import argparse
import mx.DateTime
import os
import sys

# from LmBackend.command.server import EncodeBioGeoHypothesesCommand

from LmCommon.common.config import Config
from LmCommon.common.lmconstants import (LM_USER, JobStatus, 
                                 MatrixType, ProcessType, SERVER_BOOM_HEADING)
from LmCommon.common.matrix import Matrix
from LmCommon.encoding.bioGeoContrasts import BioGeoEncoding
from LmServer.base.utilities import isLMUser
from LmServer.common.datalocator import EarlJr
from LmServer.common.lmconstants import LMFileType
from LmServer.common.log import ScriptLogger
from LmServer.db.borgscribe import BorgScribe
from LmServer.legion.lmmatrix import LMMatrix
from LmServer.legion.mtxcolumn import MatrixColumn
from LmServer.base.serviceobject2 import ServiceObject
from LmServer.common.localconstants import DEFAULT_EPSG

# .................................
def _getBioGeoMatrix(scribe, usr, gridset, layers=[]):
   """
   @summary: Example code for encoding hypotheses to a BioGeo matrix
   @param bgMtx: The bio geographic hypotheses matrix you created
   @param layers: A list of (layer object, event field) tuples.  Event field
                     may be None
   """
   # Create the encoding data
   bgMtx = None
   try:
      bgMtxList = gridset.getBiogeographicHypotheses()
   except:
      print ('No gridset for hypotheses')
   # TODO: There should be only one?!?
   if len(bgMtxList) > 0:
      bgMtx = bgMtxList[0]
   else:
      mtxKeywords = ['biogeographic hypotheses']
      for lyr in layers:
         kwds = []
         try:
            kwds = lyr.metadata[ServiceObject.META_KEYWORDS]
         except:
            kwds = []
         mtxKeywords.extend(kwds)
      # Add the matrix to contain biogeo hypotheses layer intersections
      meta={ServiceObject.META_DESCRIPTION.lower(): 
            'Biogeographic Hypotheses for archive {}'.format(gridset.name),
            ServiceObject.META_KEYWORDS.lower(): mtxKeywords}
      tmpMtx = LMMatrix(None, matrixType=MatrixType.BIOGEO_HYPOTHESES, 
                        processType=ProcessType.ENCODE_HYPOTHESES,
                        userId=usr, gridset=gridset, metadata=meta,
                        status=JobStatus.INITIALIZE, 
                        statusModTime=mx.DateTime.gmt().mjd)
      bgMtx = scribe.findOrInsertMatrix(tmpMtx)
      if bgMtx is None:
         scribe.log.info('  Failed to add biogeo hypotheses matrix')
   return bgMtx

# .................................
def encodeHypothesesToMatrix(scribe, usr, gridset, successFname, layers=[]):
   """
   @summary: Encoding hypotheses to a BioGeo matrix
   @note: This adds to existing encoded hypotheses
   @param scribe: An open BorgScribe object connected to the database
   @param usr: Userid for these data
   @param gridset: Gridset object for this tree data 
   @param layers: A list of (layer object, event field) tuples.  Event field
                     may be None
   """
#    allEncodings = None
   mtxCols = []
   # Find or create the matrix
   bgMtx = _getBioGeoMatrix(scribe, usr, gridset, layers)
   shapegrid = gridset.getShapegrid()
   for lyr in layers:
      lyrEnc = BioGeoEncoding(shapegrid.getDLocation())
      try:
         valAttribute = lyr.lyrMetadata[MatrixColumn.INTERSECT_PARAM_VAL_NAME.lower()]
      except KeyError:
         valAttribute = None
      lyrEnc.addLayers(lyr.getDLocation(), eventField=valAttribute)
      print('layer name={}, eventField={}, dloc={}'
            .format(lyr.name, valAttribute, lyr.getDLocation()))
      encMtx = lyrEnc.encodeHypotheses()
      
      # Add matrix columns for the newly encoded layers
      for col in encMtx.getColumnHeaders():
         # TODO: Fill in params and metadata
         try:
            efValue = col.split(' - ')[1]
         except:
            efValue = col

         if valAttribute is not None:
            intParams = {MatrixColumn.INTERSECT_PARAM_VAL_NAME.lower(): valAttribute,
                         MatrixColumn.INTERSECT_PARAM_VAL_VALUE.lower(): efValue}
         else:
            intParams = None
         metadata = {
            ServiceObject.META_DESCRIPTION.lower() : 
         'Encoded Helmert contrasts using the Lifemapper bioGeoContrasts module',
            ServiceObject.META_TITLE.lower() : 
         'Biogeographic hypothesis column ({})'.format(col)}
         mc = MatrixColumn(len(mtxCols), bgMtx.getId(), usr, layer=lyr,
                           shapegrid=shapegrid, intersectParams=intParams, 
                           metadata=metadata, postToSolr=False,
                           status=JobStatus.COMPLETE, 
                           statusModTime=mx.DateTime.gmt().mjd)
         updatedMC = scribe.findOrInsertMatrixColumn(mc)
         mtxCols.append(updatedMC)
      
      if bgMtx.data is None:
         allEncodings = encMtx
      else:
         # Append to previous layer encodings 
         allEncodings = Matrix.concatenate([bgMtx, encMtx], axis=1)

      bgMtx.data = allEncodings.data
      bgMtx.setHeaders(allEncodings.getHeaders())
   
   # Save matrix and update record
   bgMtx.write(overwrite=True)
   bgMtx.updateStatus(JobStatus.COMPLETE, modTime=mx.DateTime.gmt().mjd)
   success = scribe.updateObject(bgMtx)
   
   msg = 'Wrote matrix {} to final location and updated db'.format(bgMtx.getId())
   print msg
   _writeSuccessFile(msg, successFname)
   
   return bgMtx


# .................................
def _getBoomBioGeoParams(scribe, gridname, usr):
   epsg = DEFAULT_EPSG
   layers = []
   earl = EarlJr()
   configFname = earl.createFilename(LMFileType.BOOM_CONFIG, 
                                     objCode=gridname, usr=usr)
   if configFname is not None and os.path.exists(configFname):
      cfg = Config(siteFn=configFname)
   else:
      raise Exception('Missing config file {}'.format(configFname))

   try:
      epsg = cfg.get(SERVER_BOOM_HEADING, 'SCENARIO_PACKAGE_EPSG')
   except:
      pass

   try:
      var = cfg.get(SERVER_BOOM_HEADING, 'BIOGEO_HYPOTHESES_LAYERS')
   except:
      raise Exception('No configured Biogeographic Hypotheses layers')
   else:
      # May be one or more
      lyrnameList = [v.strip() for v in var.split(',')]
      for lname in lyrnameList:
         layers.append(scribe.getLayer(userId=usr, lyrName=lname, epsg=epsg))
   return layers

# ...............................................
def _writeSuccessFile(message, successFname):
   if os.path.exists(successFname):
      os.remove(successFname)
   try:
      f = open(successFname, 'w')
      f.write(message)
   except:
      raise
   finally:
      f.close()


# # ...............................................
# def createEncodeBioGeoMF(scribe, usr, gridname, success_file):
#    """
#    @summary: Create a Makeflow to encode biogeographic hypotheses into a Matrix
#    """
#    scriptname, _ = os.path.splitext(os.path.basename(__file__))
#    meta = {MFChain.META_CREATED_BY: scriptname,
#            MFChain.META_DESCRIPTION: 
#                      'Encode biogeographic hypotheses task for user {} grid {}'
#                      .format(usr, gridname)}
#    newMFC = MFChain(usr, priority=Priority.HIGH, 
#                     metadata=meta, status=JobStatus.GENERAL, 
#                     statusModTime=mx.DateTime.gmt().mjd)
#    mfChain = scribe.insertMFChain(newMFC, None)
# 
#    # Create a rule from the MF 
#    bgCmd = EncodeBioGeoHypothesesCommand(usr, gridname, success_file)
# 
#    mfChain.addCommands([bgCmd.getMakeflowRule(local=True)])
#    mfChain.write()
#    mfChain.updateStatus(JobStatus.INITIALIZE)
#    scribe.updateObject(mfChain)
#    return mfChain


# .............................................................................
if __name__ == '__main__':
   if not isLMUser():
      print("Run this script as '{}'".format(LM_USER))
      sys.exit(2)

   parser = argparse.ArgumentParser(
      description="Encode biogeographic hypotheses into a matrix")

   # Required
   parser.add_argument('user_id', type=str,
                       help=('User owner of the tree'))
   parser.add_argument('gridset_name', type=str, 
                       help="Gridset name for encoding Biogeographic Hypotheses")
   parser.add_argument('success_file', default=None,
            help=('Filename to be written on successful completion of script.'))
      
   # Optional
   parser.add_argument('--logname', type=str, default=None,
            help=('Basename of the logfile, without extension'))
<<<<<<< HEAD
=======
# TODO: Probably want to change this to a store_true field
   parser.add_argument('--init_makeflow', type=bool, default=False,
                       help=("""Create a Makeflow task to encode the Biogeographic
                                Hypotheses for this gridset. Used only when adding 
                                Hypotheses after initial `catalogBoomJob` has run"""))
>>>>>>> 3513c21b
   
   args = parser.parse_args()
   usr = args.user_id
   grid_name = args.gridset_name
   success_file = args.success_file
   logname = args.logname
   
   if logname is None:
      import time
      scriptname, _ = os.path.splitext(os.path.basename(__file__))
      secs = time.time()
      timestamp = "{}".format(time.strftime("%Y%m%d-%H%M", time.localtime(secs)))
      logname = '{}.{}'.format(scriptname, timestamp)

   import logging
   logger = ScriptLogger(logname, level=logging.INFO)
   scribe = BorgScribe(logger)
   try:
      scribe.openConnections()      
      layers = _getBoomBioGeoParams(scribe, grid_name, usr)
      gridset = scribe.getGridset(userId=usr, name=grid_name, fillMatrices=True)
      if gridset and layers:
         encodeHypothesesToMatrix(scribe, usr, gridset, success_file, layers=layers)
      else:
         print ('No gridset or layers to encode as hypotheses')
   finally:
      scribe.closeConnections()

"""
import argparse
import mx.DateTime
import os
import sys

from LmServer.tools.boomInputs import (_getBoomBioGeoParams, _getBioGeoMatrix, 
     encodeHypothesesToMatrix, squidifyTree)
from LmCommon.common.config import Config
from LmCommon.common.lmconstants import (JobStatus, PhyloTreeKeys, MatrixType, 
                                         ProcessType, SERVER_BOOM_HEADING)
from LmCommon.common.matrix import Matrix
from LmCommon.encoding.bioGeoContrasts import BioGeoEncoding
from LmServer.base.utilities import isLMUser
from LmServer.common.datalocator import EarlJr
from LmServer.common.lmconstants import LMFileType
from LmServer.common.log import ConsoleLogger
from LmServer.db.borgscribe import BorgScribe
from LmServer.legion.lmmatrix import LMMatrix
from LmServer.legion.mtxcolumn import MatrixColumn
from LmServer.legion.tree import Tree
from LmServer.base.serviceobject2 import ServiceObject
from LmServer.common.localconstants import DEFAULT_EPSG

usr = 'biotaphy'
treename = None
gridname = 'biotaphy_heuchera_global'

scribe = BorgScribe(ConsoleLogger())
scribe.openConnections()
# Biogeo
layers = _getBoomBioGeoParams(scribe, gridname, usr)
gridset = scribe.getGridset(userId=usr, name=gridname, fillMatrices=True)
if not (gridset and layers):
   print ('No gridset or layers to encode as hypotheses')
   
# encodeHypothesesToMatrix(scribe, usr, gridset, layers=layers)
mtxCols = []
bgMtx = _getBioGeoMatrix(scribe, usr, gridset, layers)
shapegrid = gridset.getShapegrid()

lyr = layers[0]
lyrEnc = BioGeoEncoding(shapegrid.getDLocation())
try:
   valAttribute = lyr.lyrMetadata[MatrixColumn.INTERSECT_PARAM_VAL_NAME.lower()]
except KeyError:
   valAttribute = None
 
lyrEnc.addLayers(lyr.getDLocation(), eventField=valAttribute)
print('layer name={}, eventField={}, dloc={}'
      .format(lyr.name, valAttribute, lyr.getDLocation()))
 
encMtx = lyrEnc.encodeHypotheses()
 
for col in encMtx.getColumnHeaders():
   try:
      efValue = col.split(' - ')[1]
   except:
      efValue = col
 
   if valAttribute is not None:
      intParams = {MatrixColumn.INTERSECT_PARAM_VAL_NAME.lower(): valAttribute,
                   MatrixColumn.INTERSECT_PARAM_VAL_VALUE.lower(): efValue}
   else:
      intParams = None
   metadata = {
      ServiceObject.META_DESCRIPTION.lower() : 
   'Encoded Helmert contrasts using the Lifemapper bioGeoContrasts module',
      ServiceObject.META_TITLE.lower() : 
   'Biogeographic hypothesis column ({})'.format(col)}
   mc = MatrixColumn(len(mtxCols), bgMtx.getId(), usr, layer=lyr,
                     shapegrid=shapegrid, intersectParams=intParams, 
                     metadata=metadata, postToSolr=False,
                     status=JobStatus.COMPLETE, 
                     statusModTime=mx.DateTime.gmt().mjd)
   updatedMC = scribe.findOrInsertMatrixColumn(mc)
   mtxCols.append(updatedMC)

# Append to previous layer encodings 
bgMtx = Matrix.concatenate([bgMtx, encMtx], axis=1)

bgMtx.clearDLocation()
bgMtx.setDLocation()
bgMtx.write()
bgMtx.updateStatus(JobStatus.COMPLETE, modTime=mx.DateTime.gmt().mjd)
success = scribe.updateObject(bgMtx)
return bgMtx

# Tree
baretree = Tree(treename, userId=args.user)
tree = scribe.getTree(tree=baretree)
decoratedtree = squidifyTree(scribe, usr, tree)

scribe.closeConnections()
"""
   <|MERGE_RESOLUTION|>--- conflicted
+++ resolved
@@ -223,19 +223,10 @@
                        help="Gridset name for encoding Biogeographic Hypotheses")
    parser.add_argument('success_file', default=None,
             help=('Filename to be written on successful completion of script.'))
-      
    # Optional
    parser.add_argument('--logname', type=str, default=None,
             help=('Basename of the logfile, without extension'))
-<<<<<<< HEAD
-=======
-# TODO: Probably want to change this to a store_true field
-   parser.add_argument('--init_makeflow', type=bool, default=False,
-                       help=("""Create a Makeflow task to encode the Biogeographic
-                                Hypotheses for this gridset. Used only when adding 
-                                Hypotheses after initial `catalogBoomJob` has run"""))
->>>>>>> 3513c21b
-   
+      
    args = parser.parse_args()
    usr = args.user_id
    grid_name = args.gridset_name
