--- conflicted
+++ resolved
@@ -688,11 +688,8 @@
     
     # ...............................
     def _doComputeSDM(self, occ, prjs, mtxcols):
-<<<<<<< HEAD
 #         doSDM = self._doResetOcc(occ.status, occ.statusModTime, 
 #                                  occ.get_dlocation(), occ.getRawDLocation())
-=======
->>>>>>> c041081d
         # occ is initalized by occwoc if ready for reset, check only status here
         doSDM = (occ.status == JobStatus.INITIALIZE)
         if not doSDM:
