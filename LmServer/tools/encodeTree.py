--- conflicted
+++ resolved
@@ -83,20 +83,10 @@
    parser.add_argument('tree_name', type=str, 
                        help="Tree name for squid, node annotation")
    parser.add_argument('success_file', default=None,
-            help=('Filename to be written on successful completion of script.'))
-   
+            help=('Filename to be written on successful completion of script.'))   
    # Optional
    parser.add_argument('--logname', type=str, default=None,
             help=('Basename of the logfile, without extension'))
-<<<<<<< HEAD
-=======
-   # TODO: Probably want to change this to a store_true field
-   parser.add_argument('--init_makeflow', type=bool, default=False,
-                       help=("""Create a Makeflow task to encode the tree
-                                with unique species identifiers (squids).
-                                Used only when adding Tree after initial 
-                                `catalogBoomJob` has run"""))
->>>>>>> 3513c21b
    
    args = parser.parse_args()
    usr = args.user_id
