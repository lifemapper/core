--- conflicted
+++ resolved
@@ -276,20 +276,6 @@
       os.killpg(os.getpgid(self.wfProc.pid), signal.SIGTERM)
    
    # .............................
-<<<<<<< HEAD
-   def _getMakeflowCleanCommand(self, mfDocFn):
-      """
-      @summary: Assemble Makeflow clean command
-      @param mfDocFn: The Makeflow file to run
-      """
-      mfCmd = "{mfBin} -c -X {workDir}/ {mfDoc}".format(
-                           mfBin=MAKEFLOW_BIN, workDir=WORKER_PATH, 
-                           mfDoc=mfDocFn)
-      return mfCmd
-
-   # .............................
-=======
->>>>>>> 55f75260
    def _getMakeflowCommand(self, name, mfDocFn):
       """
       @summary: Assemble Makeflow command
