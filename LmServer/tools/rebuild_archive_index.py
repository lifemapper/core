#! /usr/bin/env python
# -*- coding: utf-8 -*-
"""This script creates a workflow to rebuild the solr index for a gridset
"""
import argparse
import os

from LmBackend.command.common import SystemCommand
from LmBackend.command.server import TouchFileCommand
from LmCommon.common.lmconstants import JobStatus, ProcessType
from LmCommon.common.time import gmt
from LmServer.common.lmconstants import Priority
from LmServer.common.log import ScriptLogger
from LmServer.db.borg_scribe import BorgScribe
from LmServer.legion.process_chain import MFChain

# The number of matrix columns to pull at a time
GROUP_SIZE = 1000


# .............................................................................
def rebuild_index_for_gridset(gridset_id):
    """Creates a solr index rebuild workflow for a gridset

    Args:
        gridset_id: The identifier for the gridset to use.
    """
    log = ScriptLogger('rebuild_solr_gs_{}'.format(gridset_id))
    scribe = BorgScribe(log)
    scribe.open_connections()

    # Get gridset and fill PAMs
    gridset = scribe.get_gridset(gridset_id=gridset_id, fill_matrices=True)
    shapegrid = gridset.get_shapegrid()
    user_id = gridset.get_user_id()

    # TODO: Should this only be rolling PAMs?
    for pam in gridset.get_all_pams():
        # Create makeflow
        wf_meta = {
            MFChain.META_CREATED_BY: os.path.basename(__file__),
            MFChain.META_DESCRIPTION:
                'Reindex PAMs for gridset {}, PAM {}'.format(
                    gridset_id, pam.get_id())
            }
        new_wf = MFChain(
            user_id, priority=Priority.REQUESTED, metadata=wf_meta,
            status=JobStatus.GENERAL, status_mod_time=gmt().mjd)
        my_wf = scribe.insert_mf_chain(new_wf, gridset_id)

        # TODO: Determine what work directory should be
        work_dir = my_wf.get_relative_directory()

        matrix_id = pam.get_id()
        num_columns = scribe.count_matrix_columns(
            user_id=user_id, matrix_id=matrix_id)
        i = 0
        while i < num_columns:
            matrix_columns = scribe.list_matrix_columns(
                i, GROUP_SIZE, user_id=user_id, matrix_id=matrix_id,
                atom=False)
            i += GROUP_SIZE
            for mtx_col in matrix_columns:
                # Get layer
<<<<<<< HEAD
                lyr = scribe.get_layer(lyr_id=mtx_col.get_layer_id())
                if os.path.exists(lyr.get_dlocation()):
                    if lyr.minVal == lyr.max_val and lyr.min_val == 0.0:
=======
                lyr = scribe.getLayer(lyrId=mc.getLayerId())
                if os.path.exists(lyr.get_dlocation()):
                    if lyr.minVal == lyr.maxVal and lyr.minVal == 0.0:
>>>>>>> 338d2736
                        print(('No prediction for layer {}, skipping'.format(
                            lyr.get_id())))
                    else:
                        mtx_col.layer = lyr
                        mtx_col.shapegrid = shapegrid
                        mtx_col.processType = ProcessType.INTERSECT_RASTER

                        mtx_col.update_status(JobStatus.INITIALIZE)
                        scribe.update_object(mtx_col)
                        my_wf.add_commands(
                            mtx_col.compute_me(workDir=work_dir))

                        prj_target_dir = os.path.join(
                             work_dir, os.path.splitext(
                                 lyr.get_relative_dlocation())[0])
                        prj_touch_fn = os.path.join(
                            prj_target_dir, 'touch.out')
                        touch_cmd = TouchFileCommand(prj_touch_fn)
                        my_wf.addCommands(
                            touch_cmd.get_makeflow_rule(local=True))

                        prj_name = os.path.basename(
                             os.path.splitext(lyr.get_dlocation())[0])

                        prj_status_filename = os.path.join(
                            prj_target_dir, '{}.status'.format(prj_name))
                        touch_status_command = SystemCommand(
                            'echo', '{} > {}'.format(
                                JobStatus.COMPLETE, prj_status_filename),
                            inputs=[prj_touch_fn],
                            outputs=[prj_status_filename])
                        my_wf.addCommands(
                            touch_status_command.get_makeflow_rule(local=True))

        my_wf.write()
        my_wf.update_status(JobStatus.INITIALIZE)
        scribe.update_object(my_wf)

    scribe.close_connections()


# .............................................................................
def main():
    """Main method for script
    """
    desc = (
        'This script creates a workflow to reintersect all of the columns '
        'for each PAM in a gridset')
    parser = argparse.ArgumentParser(description=desc)

    parser.add_argument(
        'gridset_id', type=int, help='The ID of the gridset to reintersect')
    # TODO: Consider if we need parameter indicating that we should clear index

    args = parser.parse_args()

    rebuild_index_for_gridset(args.gridset_id)


# .............................................................................
if __name__ == '__main__':
    main()<|MERGE_RESOLUTION|>--- conflicted
+++ resolved
@@ -62,15 +62,9 @@
             i += GROUP_SIZE
             for mtx_col in matrix_columns:
                 # Get layer
-<<<<<<< HEAD
                 lyr = scribe.get_layer(lyr_id=mtx_col.get_layer_id())
                 if os.path.exists(lyr.get_dlocation()):
-                    if lyr.minVal == lyr.max_val and lyr.min_val == 0.0:
-=======
-                lyr = scribe.getLayer(lyrId=mc.getLayerId())
-                if os.path.exists(lyr.get_dlocation()):
-                    if lyr.minVal == lyr.maxVal and lyr.minVal == 0.0:
->>>>>>> 338d2736
+                    if lyr.min_val == lyr.max_val and lyr.min_val == 0.0:
                         print(('No prediction for layer {}, skipping'.format(
                             lyr.get_id())))
                     else:
