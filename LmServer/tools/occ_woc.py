--- conflicted
+++ resolved
@@ -463,18 +463,6 @@
             scribe, user, archive_name, epsg, exp_date, user_occ_csv,
             meta_fname=user_occ_meta, taxon_source_name=taxon_source_name,
             logger=logger)
-<<<<<<< HEAD
-        # Save known GBIF provider/IDs for lookup if available
-        self._dataset_key_col = None
-        # self._providers = []
-        # self._prov_col = None
-        # if provider_fname is not None and os.path.exists(provider_fname):
-        #     try:
-        #         self._providers, self._prov_col = self._read_provider_keys(
-        #             provider_fname, GBIF.PROVIDER_FIELD)
-        #     except Exception:
-        #         pass
-=======
         # Save key/value replacements for generic lookup
         self._replacements = {}
         self._replace_col = None
@@ -489,7 +477,6 @@
             except Exception:
                 pass
 
->>>>>>> 9f5da227
         # User-specific attributes
         self.process_type = ProcessType.USER_TAXA_OCCURRENCE
         self.use_gbif_taxonomy = use_gbif_taxonomy
@@ -588,118 +575,35 @@
         elif start_line < 0:
             self._curr_rec = None
     
-    # # ................................
-    # def _replace_lookup_keys(self, data_chunk):
-    #     chunk = []
-    #     for line in data_chunk:
-    #         try:
-    #             prov_key = line[self._prov_col]
-    #         except KeyError:
-    #             self.log.debug(
-    #                 'Failed to find providerKey on record {} ({})'.format(
-    #                     self._line_num, line))
-    #         else:
-    #             prov_name = prov_key
-    #             try:
-    #                 prov_name = self._providers[prov_key]
-    #             except KeyError:
-    #                 try:
-    #                     prov_name = GbifAPI.get_publishing_org(prov_key)
-    #                     self._providers[prov_key] = prov_name
-    #                 except Exception:
-    #                     self.log.debug(
-    #                         'Failed to find provider key {}'.format(prov_key))
-    #
-    #             line[self._prov_col] = prov_name
-    #             chunk.append(line)
-    #     return chunk
-
-<<<<<<< HEAD
-    # ................................
-    def _add_gbif_dataset_info(self, data_chunk):
-        """
-        Add replace dataset key with dataset name in the dataset_key column of the lines
-        in the datachunk.
-        
-        Todo: 
-            Add the organization name too
-        """
+    # ................................
+    def _replace_lookup_keys(self, data_chunk):
         chunk = []
         for line in data_chunk:
             try:
-                dataset_key = line[self._dataset_key_col]
+                replace_key = line[self._replace_col]
             except KeyError:
                 self.log.debug(
-                    'Failed to find providerKey on record {} ({})'.format(
+                    'Failed to find replacement key on record {} ({})'.format(
                         self._line_num, line))
             else:
-                dataset_name = dataset_key
+                replace_val = replace_key
                 try:
-                    dataset_name, org_name = self._datasets[dataset_key]
+                    replace_val = self._replacements[replace_key]
                 except KeyError:
-                    try:
-                        dataset_name, org_name = GbifAPI.get_dataset_meta(dataset_key)
-                        self._datasets[dataset_key] = dataset_name, org_name
-                    except Exception:
-                        self.log.debug(
-                            'Failed to find dataset key {}'.format(dataset_key))
-
-                line[self._dataset_col] = dataset_name
+                    pass
+                    # TODO: Use API to query for, then save, value
+                    # try:
+                    #     replace_val = GbifAPI.get_name_from_key(replace_key)
+                    # except:
+                    #     self.log.debug(
+                    #         'Failed to find key {}'.format(replace_key))
+                else:
+                    self._replacements[replace_key] = replace_val
+    
+                line[self._replace_col] = replace_val
                 chunk.append(line)
         return chunk
-=======
-    # # ................................
-    # def _replace_lookup_keys_old(self, data_chunk):
-    #     chunk = []
-    #     for line in data_chunk:
-    #         try:
-    #             prov_key = line[self._prov_col]
-    #         except KeyError:
-    #             self.log.debug(
-    #                 'Failed to find providerKey on record {} ({})'.format(
-    #                     self._line_num, line))
-    #         else:
-    #             prov_name = prov_key
-    #             try:
-    #                 prov_name = self._providers[prov_key]
-    #             except KeyError:
-    #                 try:
-    #                     prov_name = GbifAPI.get_publishing_org(prov_key)
-    #                     self._providers[prov_key] = prov_name
-    #                 except Exception:
-    #                     self.log.debug(
-    #                         'Failed to find provider key {}'.format(prov_key))
-    #
-    #             line[self._prov_col] = prov_name
-    #             chunk.append(line)
-    #     return chunk
-    #
-    # # ................................
-    # def _replace_lookup_keys(self, data_chunk):
-    #     chunk = []
-    #     for line in data_chunk:
-    #         try:
-    #             prov_key = line[self._prov_col]
-    #         except KeyError:
-    #             self.log.debug(
-    #                 'Failed to find providerKey on record {} ({})'.format(
-    #                     self._line_num, line))
-    #         else:
-    #             prov_name = prov_key
-    #             try:
-    #                 prov_name = self._providers[prov_key]
-    #             except KeyError:
-    #                 try:
-    #                     prov_name = GbifAPI.get_publishing_org(prov_key)
-    #                     self._providers[prov_key] = prov_name
-    #                 except Exception:
-    #                     self.log.debug(
-    #                         'Failed to find provider key {}'.format(prov_key))
-    #
-    #             line[self._prov_col] = prov_name
-    #             chunk.append(line)
-    #     return chunk
->>>>>>> 9f5da227
+    
 
     # ................................
     def get_one(self):
@@ -724,16 +628,9 @@
         (data_chunk, taxon_key, taxon_name
          ) = self.occ_parser.pull_current_chunk()
         if data_chunk:
-<<<<<<< HEAD
-            # If data is from GBIF, replace Provider key with name
-            if self._dataset_col is not None:
-                data_chunk = self._add_gbif_dataset_info(data_chunk)
-=======
-            # # If data is from GBIF, replace Provider key with name
-            # if self._prov_col is not None:
+            # TODO: enable generic replacement lookup
+            # if self._replacements and self._replace_col:
             #     data_chunk = self._replace_lookup_keys(data_chunk)
->>>>>>> 9f5da227
-
             # Get or insert ScientificName (squid)
             if self.use_gbif_taxonomy:
                 # returns None if GBIF API does NOT return this or another key
