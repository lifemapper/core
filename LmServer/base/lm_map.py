"""Lifemapper map module
"""
import os

from LmBackend.common.lmobj import LMError
from LmCommon.common.lmconstants import (DEFAULT_GLOBAL_EXTENT, DEFAULT_EPSG)
from LmServer.base.layer import Raster, Vector
from LmServer.base.lmobj import LMSpatialObject
from LmServer.base.service_object import ServiceObject
from LmServer.common.color_palette import ColorPalette
from LmServer.common.data_locator import EarlJr
from LmServer.common.lmconstants import (
    MAP_TEMPLATE, QUERY_TEMPLATE, LMFileType, IMAGE_PATH, BLUE_MARBLE_IMAGE,
    POINT_SYMBOL, POINT_SIZE, LINE_SYMBOL, LINE_SIZE, POLYGON_SYMBOL,
    POLYGON_SIZE, QUERY_TOLERANCE, SYMBOL_FILENAME, DEFAULT_POINT_COLOR,
    DEFAULT_LINE_COLOR, DEFAULT_PROJECTION_PALETTE,
    DEFAULT_ENVIRONMENTAL_PALETTE, PROJ_LIB, SCALE_PROJECTION_MINIMUM,
    SCALE_PROJECTION_MAXIMUM)
from LmServer.common.localconstants import (PUBLIC_USER, POINT_COUNT_MAX)
from LmServer.legion.occ_layer import OccurrenceLayer
from LmServer.legion.sdmproj import SDMProjection
from osgeo import gdal, gdalconst, ogr


# .............................................................................
class LMMap(LMSpatialObject):
    """
    Superclass of Scenario, PresenceAbsenceLayerset.  
    @todo: extend as collections.MutableSequence subclass
    @note: mapcode should be required
    """

# .............................................................................
# Constructor
# .............................................................................
    def __init__(self, mapname, title, url, epsgcode, bbox, mapunits,
                     layers=[], gridset=None, mapType=LMFileType.OTHER_MAP):
        """
        @summary Constructor for the LayerSet class
        @copydoc LmServer.base.lmobj.LMSpatialObject::__init__()
        @param mapname: name for OWS map metadata
        @param title: title for OWS map metadata
        @param url: onlineUrl for OWS map metadata
        @param layers: Layers to map
        @param gridset: Gridset containing shapegrid and site-based matrices that 
                             can be joined to the shapegrid for map 
        """
        LMSpatialObject.__init__(self, epsgcode, bbox, mapunits)
        self.mapName = mapname
        self.url = url
        self.title = title
        self.layers = layers
        self._gridset = gridset
        self._mapType = mapType
        self._mapPrefix = None

# .............................................................................
    def writeMap(self, mapfilename, layers=[], shpGrid=None, matrices=None,
                     template=MAP_TEMPLATE):
        """
        @summary Create a mapfile by replacing strings in a template mapfile 
                    with text created for the layer set.
        @param mapfilename: Filename for mapfile
        @param template: Template mapfile 
        @return a string representing a mapfile 
        """
        if not(os.path.exists(mapfilename)):
            allLayers = []
            if layers:
                lyrs = self._createLayers()
                allLayers.append(lyrs)
            if shpGrid is not None and matrices is not None:
                for matrix in matrices:
                    mtxLyrs = self._createMatrixJoin(shpGrid, matrix)
                    allLayers.append(mtxLyrs)
            lyrstr = '\n'.join(allLayers)
            try:
                earlJr = EarlJr()
                mapTemplate = earlJr.getMapFilenameFromMapname(template)
                mapstr = self._getBaseMap(mapTemplate)
                mapstr = self._addMapBaseAttributes(mapstr)
                mapstr = mapstr.replace('##_LAYERS_##', lyrstr)
            except Exception as e:
                raise

            try:
                self._writeBaseMap(mapstr)
            except Exception as e:
                raise LMError('Failed to write {}: {}'.format(mapfilename, str(e)))

# ...............................................
    def _writeBaseMap(self, mapstr, mapfilename):
        self.ready_filename(mapfilename, overwrite=True)
        try:
            f = open(mapfilename, 'w')
            # make sure that group is set correctly
            f.write(mapstr)
            f.close()
            print(('Wrote {}'.format(mapfilename)))
        except Exception as e:
            raise LMError('Failed to write {}: {}'.format(mapfilename, str(e)))

# ...............................................
    def _getBaseMap(self, fname):
        # TODO: in python 2.6, use 'with open(fname, 'r'):'
        try:
            with open(fname, 'r') as in_file:
                base_map = in_file.read()
        except Exception as e:
            raise LMError('Failed to read %s' % fname)
        return base_map

# ...............................................
    def _addMapBaseAttributes(self, mapstr):
        """
        @summary Set map attributes on the map from the LayerSet
        @param mapstr: string for a mapserver mapfile to modify
        """
        if self._mapType == LMFileType.SDM_MAP:
            label = 'Lifemapper Species Map Service'
        elif self._mapType == LMFileType.SCENARIO_MAP:
            label = 'Lifemapper Environmental Data Map Service'
        elif self._mapType == LMFileType.ANCILLARY_MAP:
            label = 'Lifemapper Ancillary Map Service'
        elif self._mapType == LMFileType.RAD_MAP:
            label = 'Lifemapper RAD Map Service'
        else:
            label = 'Lifemapper Data Service'

        # changed this from self.name (which left 'scen_' prefix off scenarios)
        mapstr = mapstr.replace('##_MAPNAME_##', self.mapName)
        boundstr = LMSpatialObject.getExtentAsString(self.bbox, separator='  ')
        mapstr = mapstr.replace('##_EXTENT_##', boundstr)
        mapstr = mapstr.replace('##_UNITS_##', self.mapUnits)
        mapstr = mapstr.replace('##_SYMBOLSET_##', SYMBOL_FILENAME)
        mapstr = mapstr.replace('##_PROJLIB_##', PROJ_LIB)
        mapprj = self._createProjectionInfo(self.epsgcode)
        mapstr = mapstr.replace('##_PROJECTION_##', mapprj)

        # Mapserver 5.6 & 6.0
        meta = ''
        meta = '\n'.join([meta, '        METADATA'])
        meta = '\n'.join([meta, '            ows_srs    \"epsg:%s\"' % self.epsgcode])
        meta = '\n'.join([meta, '            ows_enable_request    \"*\"'])
        meta = '\n'.join([meta, '            ows_label    \"%s\"' % label])
        meta = '\n'.join([meta, '            ows_title    \"%s\"' % self.title])
        meta = '\n'.join([meta, '            ows_onlineresource    \"%s\"' % self.url])
        meta = '\n'.join([meta, '        END'])

        mapstr = mapstr.replace('##_MAP_METADATA_##', meta)
        return mapstr

# ...............................................
    def _createLayers(self):
        joinLyrStr = ''
        topLyrStr = ''
        midLyrStr = ''
        baseLyrStr = ''

        if self._gridset is not None:
            sgLyr = self._gridset.getShapegrid()
            for matrix in self._gridset.getMatrices():
                joinLyrStr = self._createMatrixJoin(sgLyr, matrix)

        # Vector layers are described first, so drawn on top
        if self.layers:
            for lyr in self.layers:
                if isinstance(lyr, Vector):
                    lyrstr = self._createVectorLayer(lyr)
                    topLyrStr = '\n'.join([topLyrStr, lyrstr])

                elif isinstance(lyr, Raster):
                    # projections are below vector layers and above the base layer
                    if isinstance(lyr, SDMProjection):
                        palette = DEFAULT_PROJECTION_PALETTE
                        lyrstr = self._createRasterLayer(lyr, palette)
                        midLyrStr = '\n'.join([midLyrStr, lyrstr])
                    else:
                        palette = DEFAULT_ENVIRONMENTAL_PALETTE
                        lyrstr = self._createRasterLayer(lyr, palette)
                        baseLyrStr = '\n'.join([baseLyrStr, lyrstr])

        maplayers = '\n'.join([joinLyrStr, topLyrStr, midLyrStr, baseLyrStr])

        # Add bluemarble image to Data/Occurrence Map Services
        if self.epsgcode == DEFAULT_EPSG:
            backlyr = self._createBlueMarbleLayer()
            maplayers = '\n'.join([maplayers, backlyr])

        return maplayers

# ...............................................
    def _createVectorLayer(self, sdlLyr):
        attMeta = []
        proj = None
        meta = None
        cls = None

        dataspecs = self._getVectorDataSpecs(sdlLyr)
        if dataspecs:
            proj = self._createProjectionInfo(sdlLyr.epsgcode)
            subsetFname = None
            meta = self._getLayerMetadata(sdlLyr, metalines=attMeta,
                                                    isVector=True)

        if (sdlLyr.ogrType == ogr.wkbPoint
             or sdlLyr.ogrType == ogr.wkbMultiPoint):
            style = self._createStyle(POINT_SYMBOL, POINT_SIZE,
                                              colorstr=DEFAULT_POINT_COLOR)
        elif (sdlLyr.ogrType == ogr.wkbLineString
                or sdlLyr.ogrType == ogr.wkbMultiLineString):
            style = self._createStyle(LINE_SYMBOL, LINE_SIZE,
                                              colorstr=DEFAULT_LINE_COLOR)
        elif (sdlLyr.ogrType == ogr.wkbPolygon
                or sdlLyr.ogrType == ogr.wkbMultiPolygon):
            style = self._createStyle(POLYGON_SYMBOL, POLYGON_SIZE,
                                              outlinecolorstr=DEFAULT_LINE_COLOR)
        cls = self._createClass(sdlLyr.name, [style])

        lyr = self._createLayer(sdlLyr, dataspecs, proj, meta, cls=cls)
        return lyr

# ...............................................
    def _createMatrixJoin(self, sgLyr, matrix):
        jlyrs = ''
        shpDlocation = sgLyr.getDLocation()
        mtxDlocation = matrix.getCSVDLocation()
        if shpDlocation is not None and os.path.exists(shpDlocation):
            jlyrsNames = matrix.getColumnHeaders()
            for joinName in jlyrsNames:
                jlyrs = '\n'.join([jlyrs, '    LAYER'])
                jlyrs = '\n'.join([jlyrs, '        NAME  \"{}\"'.format(joinName)])
                jlyrs = '\n'.join([jlyrs, '        TYPE  POLYGON'])
                jlyrs = '\n'.join([jlyrs, '        STATUS  DEFAULT'])
                jlyrs = '\n'.join([jlyrs, '        DATA  {}'.format(shpDlocation)])
                jlyrs = '\n'.join([jlyrs, '        OPACITY 100'])
                jlyrs = '\n'.join([jlyrs, '        CLASS'])
                jlyrs = '\n'.join([jlyrs, '            NAME    {}'.format(joinName)])
                jlyrs = '\n'.join([jlyrs, '            STYLE' ])
                jlyrs = '\n'.join([jlyrs, '                OUTLINECOLOR    120 120 120'])
                jlyrs = '\n'.join([jlyrs, '                COLOR    255 255 0'])
                jlyrs = '\n'.join([jlyrs, '            END' ])
                jlyrs = '\n'.join([jlyrs, '        END'])
                jlyrs = '\n'.join([jlyrs, '        TEMPLATE \"%s\"' % QUERY_TEMPLATE])
                jlyrs = '\n'.join([jlyrs, '        TOLERANCE  %d' % QUERY_TOLERANCE])
                jlyrs = '\n'.join([jlyrs, '        TOLERANCEUNITS  pixels'])
                jlyrs = '\n'.join([jlyrs, '        JOIN'])
                jlyrs = '\n'.join([jlyrs, '            NAME    {}'.format(joinName)])
                jlyrs = '\n'.join([jlyrs, '            CONNECTIONTYPE  CSV'])
                jlyrs = '\n'.join([jlyrs, '            TABLE  \"{}\"'.format(mtxDlocation)])
                jlyrs = '\n'.join([jlyrs, '            FROM  \"{}\"'.format(sgLyr.siteId)])
                jlyrs = '\n'.join([jlyrs, '            TO     \"1\"'])
                jlyrs = '\n'.join([jlyrs, '            TYPE  ONE-TO-ONE'])
                jlyrs = '\n'.join([jlyrs, '        END'])
                jlyrs = '\n'.join([jlyrs, '    END'])
                jlyrs = '\n'.join([jlyrs, ''])
        return jlyrs

# ...............................................
    def _createRasterLayer(self, sdlLyr, paletteName):
        dataspecs = self._getRasterDataSpecs(sdlLyr, paletteName)
        proj = self._createProjectionInfo(sdlLyr.epsgcode)
        rasterMetadata = [  # following 3 required in MS 6.0+
                                'wcs_label  \"%s\"' % sdlLyr.name,
                                'wcs_rangeset_name  \"%s\"' % sdlLyr.name,
                                'wcs_rangeset_label \"%s\"' % sdlLyr.name]
        # TODO: Where/how is this set??
#         if sdlLyr.nodataVal is not None:
#             rasterMetadata.append('rangeset_nullvalue  %s'
#                                          % str(sdlLyr.nodataVal))

        meta = self._getLayerMetadata(sdlLyr, metalines=rasterMetadata)

        lyr = self._createLayer(sdlLyr, dataspecs, proj, meta)
        return lyr

# ...............................................
    def _createLayer(self, sdlLyr, dataspecs, proj, meta, cls=None):
        lyr = ''
        if dataspecs:
            lyr = '\n'.join([lyr, '    LAYER'])
            lyr = '\n'.join([lyr, '        NAME  \"%s\"' % sdlLyr.name])
            lyr = '\n'.join([lyr, '        TYPE  %s' % self._getMSText(sdlLyr)])
            lyr = '\n'.join([lyr, '        STATUS  ON'])
            lyr = '\n'.join([lyr, '        OPACITY 100'])
#             lyr = '\n'.join([lyr, '        DUMP  TRUE'])

            ext = sdlLyr.getSSVExtentString()
            if ext is not None:
                lyr = '\n'.join([lyr, '        EXTENT  %s' % ext])

            lyr = '\n'.join([lyr, proj])
            lyr = '\n'.join([lyr, meta])
            lyr = '\n'.join([lyr, dataspecs])
            if cls is not None:
                lyr = '\n'.join([lyr, cls])
            lyr = '\n'.join([lyr, '    END'])
        return lyr

# ...............................................
    def _createBlueMarbleLayer(self):
        fname = os.path.join(IMAGE_PATH, BLUE_MARBLE_IMAGE)
        boundstr = LMSpatialObject.getExtentAsString(DEFAULT_GLOBAL_EXTENT,
                                                                    separator='  ')
        lyr = ''
        lyr = '\n'.join([lyr, '    LAYER'])
        lyr = '\n'.join([lyr, '        NAME  bmng'])
        lyr = '\n'.join([lyr, '        TYPE  RASTER'])
        lyr = '\n'.join([lyr, '        DATA  \"%s\"' % fname])
        lyr = '\n'.join([lyr, '        STATUS  ON'])
#         lyr = '\n'.join([lyr, '        DUMP  TRUE'])
        lyr = '\n'.join([lyr, '        EXTENT  {}'.format(boundstr)])
        lyr = '\n'.join([lyr, '        METADATA'])
        lyr = '\n'.join([lyr, '            ows_name    \"NASA blue marble\"'])
        lyr = '\n'.join([lyr, '            ows_title  \"NASA Blue Marble Next Generation\"'])
        lyr = '\n'.join([lyr, '            author      \"NASA\"'])
        lyr = '\n'.join([lyr, '        END'])
        lyr = '\n'.join([lyr, '    END'])
        return lyr

# ...............................................
    def _createClass(self, name=None, styles=[], useCTClassGroups=False):
        cls = ''
        cls = '\n'.join([cls, '        CLASS'])
        if name is not None:
            cls = '\n'.join([cls, '            NAME    %s' % name])
        if useCTClassGroups:
            cls = '\n'.join([cls, '            GROUP    %s' % name])
        for stl in styles:
            cls = '\n'.join([cls, stl])
        cls = '\n'.join([cls, '        END'])
        return cls

# ...............................................
    def _createStyle(self, symbol, size, colorstr=None, outlinecolorstr=None):
        style = ''
        style = '\n'.join([style, '            STYLE' ])
        # if NOT polygon
        if symbol is not None:
            style = '\n'.join([style, '                SYMBOL    \"%s\"' % symbol])
            style = '\n'.join([style, '                SIZE    %d' % size])
        else:
            style = '\n'.join([style, '                WIDTH    %d' % size])

        if colorstr is not None:
            (r, g, b) = self._HTMLColorToRGB(colorstr)
            style = '\n'.join([style, '                COLOR    %d  %d  %d' % (r, g, b) ])

        if outlinecolorstr is not None:
            (r, g, b) = self._HTMLColorToRGB(outlinecolorstr)
            style = '\n'.join([style, '                OUTLINECOLOR    %d  %d  %d' % (r, g, b) ])
        style = '\n'.join([style, '            END' ])
        return style

# ...............................................
    def _createStyleClasses(self, name, styles):
        classes = ''
        for clsgroup, style in styles.items():
            # first class is default
            if len(classes) == 0:
                classes = '\n'.join([classes, '        CLASSGROUP \"%s\"' % clsgroup])
            classes = '\n'.join([classes, '        CLASS'])
            classes = '\n'.join([classes, '            NAME    \"%s\"' % name])
            classes = '\n'.join([classes, '            GROUP    \"%s\"' % clsgroup])
            classes = '\n'.join([classes, '            STYLE'])
            classes = '\n'.join([classes, style])
            classes = '\n'.join([classes, '            END'])
            classes = '\n'.join([classes, '        END'])
        return classes

# ...............................................
    def _createProjectionInfo(self, epsgcode):
        prj = ''
        prj = '\n'.join([prj, '        PROJECTION'])
        prj = '\n'.join([prj, '            \"init=epsg:%s\"' % epsgcode])
        prj = '\n'.join([prj, '        END'])
        return prj

# ...............................................
    def _getLayerMetadata(self, sdlLyr, metalines=[], isVector=False):
        meta = ''
        meta = '\n'.join([meta, '        METADATA'])
        try:
            lyrTitle = sdlLyr.lyrMetadata[ServiceObject.META_TITLE]
        except:
            lyrTitle = None
        # DUMP True deprecated in Mapserver 6.0, replaced by
        if isVector:
            meta = '\n'.join([meta, '            gml_geometries \"geom\"'])
            meta = '\n'.join([meta, '            gml_geom_type \"point\"'])
            meta = '\n'.join([meta, '            gml_include_items \"all\"'])
        # ows_ used in metadata for multiple OGC services
        meta = '\n'.join([meta, '            ows_name  \"%s\"' % sdlLyr.name])
        if lyrTitle is not None:
            meta = '\n'.join([meta, '            ows_title  \"%s\"' % lyrTitle])
        for line in metalines:
            meta = '\n'.join([meta, '            %s' % line])
        meta = '\n'.join([meta, '        END'])
        return meta

# ...............................................
    def _getVectorDataSpecs(self, sdlLyr):
        dataspecs = None
        # limit to 1000 features for archive point data
        if (isinstance(sdlLyr, OccurrenceLayer) and
             sdlLyr.getUserId() == PUBLIC_USER and
             sdlLyr.queryCount > POINT_COUNT_MAX):
            dlocation = sdlLyr.getDLocation(largeFile=False)
            if not os.path.exists(dlocation):
                dlocation = sdlLyr.getDLocation()
        else:
            dlocation = sdlLyr.getDLocation()

        if dlocation is not None and os.path.exists(dlocation):
            dataspecs = '        CONNECTIONTYPE  OGR'
            dataspecs = '\n'.join([dataspecs, '        CONNECTION  \"%s\"' % dlocation])
            dataspecs = '\n'.join([dataspecs, '        TEMPLATE \"%s\"' % QUERY_TEMPLATE])
            dataspecs = '\n'.join([dataspecs, '        TOLERANCE  %d' % QUERY_TOLERANCE])
            dataspecs = '\n'.join([dataspecs, '        TOLERANCEUNITS  pixels'])
        return dataspecs

# ...............................................
    def _getRasterDataSpecs(self, sdlLyr, paletteName):
        dataspecs = None
        dlocation = sdlLyr.getDLocation()
        if dlocation is not None and os.path.exists(dlocation):
            dataspecs = '        DATA  \"%s\"' % dlocation
            if sdlLyr.mapUnits is not None:
                dataspecs = '\n'.join([dataspecs, '        UNITS  %s' %
                                              sdlLyr.mapUnits.upper()])
            dataspecs = '\n'.join([dataspecs, '        OFFSITE  0  0  0'])

            if sdlLyr.nodataVal is None:
                sdlLyr.populateStats()
            dataspecs = '\n'.join([dataspecs, '        PROCESSING \"NODATA=%s\"'
                                          % str(sdlLyr.nodataVal)])
            # SDM projections are always scaled b/w 0 and 100
            if isinstance(sdlLyr, SDMProjection):
                vmin = SCALE_PROJECTION_MINIMUM + 1
                vmax = SCALE_PROJECTION_MAXIMUM
            else:
                vmin = sdlLyr.minVal
                vmax = sdlLyr.maxVal
            rampClass = self._createColorRamp(vmin, vmax, paletteName)
            dataspecs = '\n'.join([dataspecs, rampClass])

#             # Continuous data
#             if not(sdlLyr.getIsDiscreteData()):
#                 rampClass = self._createColorRamp(vmin, vmax, paletteName)
#                 dataspecs = '\n'.join([dataspecs, rampClass])
#             # Classified data (8-bit projections)
#             else:
#                 vals = sdlLyr.getHistogram()
#                 classdata = self._getDiscreteClasses(vals, paletteName)
#                 if classdata is not None:
#                     dataspecs = '\n'.join([dataspecs, classdata])

        return dataspecs

# ...............................................
    def _getDiscreteClasses(self, vals, paletteName):
        if vals is not None:
            bins = self._createDiscreteBins(vals, paletteName)
            classdata = ''
            for b in bins:
                classdata = '\n'.join([classdata, b])
            return classdata
        else:
            return None

# ...............................................
    def _getMSText(self, sdllyr):
        if isinstance(sdllyr, Raster):
            return 'RASTER'
        elif isinstance(sdllyr, Vector):
            if (sdllyr.ogrType == ogr.wkbPoint or
                 sdllyr.ogrType == ogr.wkbMultiPoint):
                return 'POINT'
            elif (sdllyr.ogrType == ogr.wkbLineString or
                    sdllyr.ogrType == ogr.wkbMultiLineString):
                return 'LINE'
            elif (sdllyr.ogrType == ogr.wkbPolygon or
                    sdllyr.ogrType == ogr.wkbMultiPolygon):
                return 'POLYGON'
        else:
            raise Exception('Unknown _Layer type')

# ...............................................
    def _HTMLColorToRGB(self, colorstring):
        """ convert #RRGGBB to an (R, G, B) tuple """
        colorstring = self._checkHTMLColor(colorstring)
        if colorstring is None:
            colorstring = '#777777'
        r, g, b = colorstring[1:3], colorstring[3:5], colorstring[5:]
        r, g, b = [int(n, 16) for n in (r, g, b)]
        return (r, g, b)

# ...............................................
    def _paletteToRGBStartEnd(self, palettename):
        """ 
        @summary: convert named palettes to a start/end (R, G, B, R, G, B) tuple 
        @note: possible palette names are gray, red, green, blue, yellow, fuschia, 
                 aqua, bluered, bluegreen, greenred
        """
        if palettename in ('gray', 'red', 'green', 'blue', 'yellow', 'fuschia', 'aqua'):
            startColor = '#000000'
            if palettename == 'gray':
                endColor = '#FFFFFF'
            elif palettename == 'red':
                endColor = '#FF0000'
            elif palettename == 'green':
                endColor = '#00FF00'
            elif palettename == 'blue':
                endColor = '#0000FF'
            elif palettename == 'yellow':
                endColor = '#FFFF00'
            elif palettename == 'fuschia':
                endColor = '#FF00FF'
            elif palettename == 'aqua':
                endColor = '#00FFFF'
        elif palettename in ('bluered', 'bluegreen'):
            startColor = '#0000FF'
            if palettename == 'bluered':
                endColor = '#FF0000'
            elif palettename == 'bluegreen':
                endColor = '#00FF00'
        elif palettename == 'greenred':
            startColor = '#00FF00'
            endColor == '#FF0000'

        r, g, b = startColor[1:3], startColor[3:5], startColor[5:]
        r1, g1, b1 = [int(n, 16) for n in (r, g, b)]

        r, g, b = endColor[1:3], endColor[3:5], endColor[5:]
        r2, g2, b2 = [int(n, 16) for n in (r, g, b)]

        return (r1, g1, b1, r2, g2, b2)

# ...............................................
    def _checkHTMLColor(self, colorstring):
        """ ensure #RRGGBB format """
        validChars = ['a', 'b', 'c', 'd', 'e', 'f', 'A', 'B', 'C', 'D', 'E', 'F']
        colorstring = colorstring.strip()
        if len(colorstring) == 6:
            colorstring = '#' + colorstring
        if len(colorstring) == 7:
            if colorstring[0] != '#':
                print(('input %s is not in #RRGGBB format' % colorstring))
                return None

            for i in range(len(colorstring)):
                if i > 0:
                    if not(colorstring[i].isdigit()) and validChars.count(colorstring[i]) == 0:
                        print(('input %s is not a valid hex color' % colorstring))
                        return None
        else:
            print(('input %s is not in #RRGGBB format' % colorstring))
            return None
        return colorstring

# ...............................................
    def _createDiscreteBins(self, vals, paletteName='gray'):
        bins = []
        numBins = len(vals) + 1
        palette = ColorPalette(n=numBins, ptype=paletteName)
        for i in range(len(vals)):
            expr = '([pixel] = %g)' % (vals[i])
            name = 'Value = %g' % (vals[i])
            # skip the first color, so that first class is not black
            bins.append(self._createClassBin(expr, name, palette[i + 1]))
        return bins

# ...............................................
    def _createColorRamp(self, vmin, vmax, paletteName='gray'):
        rgbs = self._paletteToRGBStartEnd(paletteName)
        colorstr = '%s %s %s %s %s %s' % (rgbs[0], rgbs[1], rgbs[2], rgbs[3], rgbs[4], rgbs[5])
        ramp = ''
        ramp = '\n'.join([ramp, '        CLASS'])
        ramp = '\n'.join([ramp, '            EXPRESSION ([pixel] >= %s AND [pixel] <= %s)'
                              % (str(vmin), str(vmax))])
        ramp = '\n'.join([ramp, '            STYLE'])
        ramp = '\n'.join([ramp, '                COLORRANGE %s' % colorstr])
        ramp = '\n'.join([ramp, '                DATARANGE %s  %s' % (str(vmin), str(vmax))])
        ramp = '\n'.join([ramp, '                RANGEITEM \"pixel\"'])
        ramp = '\n'.join([ramp, '            END'])
        ramp = '\n'.join([ramp, '        END'])
        return ramp

# ...............................................
    def _getRangeExpr(self, lo, hi, vmin, vmax):
        if lo is None:
            lo = vmin

        if hi is None:
            expr = '([pixel] >= %g AND [pixel] <= %g)' % (lo, vmax)
            name = '%g <= Value <= %g' % (lo, vmax)
        else:
            expr = '([pixel] >= %g AND [pixel] < %g)' % (lo, hi)
            name = '%g <= Value < %g' % (lo, hi)

        return expr, name

# ...............................................
    def _createClassBin(self, expr, name, clr):
        rgb_str = '{} {} {}'.format(clr[0], clr[1], clr[2])
        return """        CLASS
            NAME \"{}\"
            EXPRESSION {}
            STYLE
                COLOR {}
            END
        END""".format(name, expr, rgb_str)

# ...............................................
<<<<<<< HEAD
   def _getRasterInfo(self, srcpath, getHisto=False):
      """
      @summary: Uses GDAL to retrieve the minimum and maximum values from a 
                RASTER data source.  Note that for some types of data source 
                (like ASCII grids), this process can be quite slow.
      @param srcpath: full path to the raster dataset
      @return: list of [min,max,nodata]
      """
      try:
         src = gdal.Open(srcpath, gdalconst.GA_ReadOnly)
      except Exception as e:
         print(('Exception opening %s (%s)' % (srcpath, str(e))))
         return (None, None, None, None)

      if src is None:
         print(('%s is not a valid image file' % srcpath))
         return (None, None, None, None)

      srcbnd = src.GetRasterBand(1)
      (vmin, vmax) = srcbnd.ComputeRasterMinMax()
      nodata = srcbnd.GetNoDataValue()
      if nodata is None and vmin >= 0:
         nodata = 0
      vals = []

      # Get histogram only for 8bit data (projections)
      if getHisto and srcbnd.DataType == gdalconst.GDT_Byte:
         hist = srcbnd.GetHistogram()
         for i in range(len(hist)):
            if i > 0 and i != nodata and hist[i] > 0:
               vals.append(i)

      return (vmin, vmax, nodata, vals)

# ...............................................

"""
import os
from osgeo import gdal, gdalconst, ogr

from LmBackend.common.lmobj import LMError
from LmCommon.common.lmconstants import (DEFAULT_GLOBAL_EXTENT, DEFAULT_EPSG)
from LmServer.base.layer import Raster, Vector
from LmServer.base.lmobj import LMSpatialObject
from LmServer.base.service_object import ServiceObject
from LmServer.common.color_palette import colorPalette
from LmServer.common.data_locator import EarlJr
from LmServer.common.lmconstants import (MAP_TEMPLATE, QUERY_TEMPLATE, 
         LMFileType, IMAGE_PATH, BLUE_MARBLE_IMAGE, POINT_SYMBOL, 
         POINT_SIZE, LINE_SYMBOL, LINE_SIZE, POLYGON_SYMBOL, POLYGON_SIZE, 
         QUERY_TOLERANCE, SYMBOL_FILENAME, DEFAULT_POINT_COLOR, 
         DEFAULT_LINE_COLOR, DEFAULT_PROJECTION_PALETTE, 
         DEFAULT_ENVIRONMENTAL_PALETTE, PROJ_LIB, SCALE_PROJECTION_MINIMUM,
   SCALE_PROJECTION_MAXIMUM)
from LmServer.common.localconstants import (PUBLIC_USER, POINT_COUNT_MAX)
from LmServer.legion.occ_layer import OccurrenceLayer
from LmServer.legion.sdm_proj import SDMProjection
from LmServer.base.lmmap import *

map = LMMap(mapname, title, url, epsgcode, bbox, mapunits, 
            layers=[], gridset=None, mapType=LMFileType.OTHER_MAP)
                
map.writeMap()
"""
=======
    def _getRasterInfo(self, srcpath, getHisto=False):
        """
        @summary: Uses GDAL to retrieve the minimum and maximum values from a 
                     RASTER data source.  Note that for some types of data source 
                     (like ASCII grids), this process can be quite slow.
        @param srcpath: full path to the raster dataset
        @return: list of [min,max,nodata]
        """
        try:
            src = gdal.Open(srcpath, gdalconst.GA_ReadOnly)
        except Exception as e:
            print(('Exception opening %s (%s)' % (srcpath, str(e))))
            return (None, None, None, None)

        if src is None:
            print(('%s is not a valid image file' % srcpath))
            return (None, None, None, None)

        srcbnd = src.GetRasterBand(1)
        (vmin, vmax) = srcbnd.ComputeRasterMinMax()
        nodata = srcbnd.GetNoDataValue()
        if nodata is None and vmin >= 0:
            nodata = 0
        vals = []

        # Get histogram only for 8bit data (projections)
        if getHisto and srcbnd.DataType == gdalconst.GDT_Byte:
            hist = srcbnd.GetHistogram()
            for i in range(len(hist)):
                if i > 0 and i != nodata and hist[i] > 0:
                    vals.append(i)
        return (vmin, vmax, nodata, vals)
>>>>>>> c7d97679
<|MERGE_RESOLUTION|>--- conflicted
+++ resolved
@@ -612,72 +612,6 @@
         END""".format(name, expr, rgb_str)
 
 # ...............................................
-<<<<<<< HEAD
-   def _getRasterInfo(self, srcpath, getHisto=False):
-      """
-      @summary: Uses GDAL to retrieve the minimum and maximum values from a 
-                RASTER data source.  Note that for some types of data source 
-                (like ASCII grids), this process can be quite slow.
-      @param srcpath: full path to the raster dataset
-      @return: list of [min,max,nodata]
-      """
-      try:
-         src = gdal.Open(srcpath, gdalconst.GA_ReadOnly)
-      except Exception as e:
-         print(('Exception opening %s (%s)' % (srcpath, str(e))))
-         return (None, None, None, None)
-
-      if src is None:
-         print(('%s is not a valid image file' % srcpath))
-         return (None, None, None, None)
-
-      srcbnd = src.GetRasterBand(1)
-      (vmin, vmax) = srcbnd.ComputeRasterMinMax()
-      nodata = srcbnd.GetNoDataValue()
-      if nodata is None and vmin >= 0:
-         nodata = 0
-      vals = []
-
-      # Get histogram only for 8bit data (projections)
-      if getHisto and srcbnd.DataType == gdalconst.GDT_Byte:
-         hist = srcbnd.GetHistogram()
-         for i in range(len(hist)):
-            if i > 0 and i != nodata and hist[i] > 0:
-               vals.append(i)
-
-      return (vmin, vmax, nodata, vals)
-
-# ...............................................
-
-"""
-import os
-from osgeo import gdal, gdalconst, ogr
-
-from LmBackend.common.lmobj import LMError
-from LmCommon.common.lmconstants import (DEFAULT_GLOBAL_EXTENT, DEFAULT_EPSG)
-from LmServer.base.layer import Raster, Vector
-from LmServer.base.lmobj import LMSpatialObject
-from LmServer.base.service_object import ServiceObject
-from LmServer.common.color_palette import colorPalette
-from LmServer.common.data_locator import EarlJr
-from LmServer.common.lmconstants import (MAP_TEMPLATE, QUERY_TEMPLATE, 
-         LMFileType, IMAGE_PATH, BLUE_MARBLE_IMAGE, POINT_SYMBOL, 
-         POINT_SIZE, LINE_SYMBOL, LINE_SIZE, POLYGON_SYMBOL, POLYGON_SIZE, 
-         QUERY_TOLERANCE, SYMBOL_FILENAME, DEFAULT_POINT_COLOR, 
-         DEFAULT_LINE_COLOR, DEFAULT_PROJECTION_PALETTE, 
-         DEFAULT_ENVIRONMENTAL_PALETTE, PROJ_LIB, SCALE_PROJECTION_MINIMUM,
-   SCALE_PROJECTION_MAXIMUM)
-from LmServer.common.localconstants import (PUBLIC_USER, POINT_COUNT_MAX)
-from LmServer.legion.occ_layer import OccurrenceLayer
-from LmServer.legion.sdm_proj import SDMProjection
-from LmServer.base.lmmap import *
-
-map = LMMap(mapname, title, url, epsgcode, bbox, mapunits, 
-            layers=[], gridset=None, mapType=LMFileType.OTHER_MAP)
-                
-map.writeMap()
-"""
-=======
     def _getRasterInfo(self, srcpath, getHisto=False):
         """
         @summary: Uses GDAL to retrieve the minimum and maximum values from a 
@@ -709,5 +643,4 @@
             for i in range(len(hist)):
                 if i > 0 and i != nodata and hist[i] > 0:
                     vals.append(i)
-        return (vmin, vmax, nodata, vals)
->>>>>>> c7d97679
+        return (vmin, vmax, nodata, vals)