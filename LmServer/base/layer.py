--- conflicted
+++ resolved
@@ -563,10 +563,10 @@
             if self._dataFormat is None:
                 ext = LMFormat.TMP.ext
             else:
-<<<<<<< HEAD
+# # <<<<<<< HEAD
 #                 ext = GDALFormatCodes[self._dataFormat]['FILE_EXT']
-=======
->>>>>>> 7f8eb6fc
+# # =======
+# # >>>>>>> 7f8eb6fc698453a9ed763cd145ce65001df3cd29
                 ext = LMFormat.get_extension_by_driver(self._dataFormat)
                 if ext is None:
                     raise LMError('Failed to find dataFormat/driver {}'
@@ -841,15 +841,10 @@
 
     # .............................
     def copyData(self, sourceDataLocation, targetDataLocation=None,
-<<<<<<< HEAD
-                     format='GTiff'):
-        if not format in LMFormat.gdal_drivers():
-            raise LMError('Unsupported raster format %s' % format)
-=======
-                     format_='GTiff'):
+                 format_='GTiff'):
+        
         if not format_ in LMFormat.gdal_drivers():
-            raise LMError('Unsupported raster format %s' % format_)
->>>>>>> 7f8eb6fc
+            raise LMError('Unsupported raster format {}'.format(format_))
         if sourceDataLocation is not None and os.path.exists(sourceDataLocation):
             if targetDataLocation is not None:
                 dlocation = targetDataLocation
@@ -860,11 +855,7 @@
         else:
             raise LMError('Source location %s is invalid' % str(sourceDataLocation))
 
-<<<<<<< HEAD
-        correctExt = LMFormat.get_extension_by_driver(format)
-=======
         correctExt = LMFormat.get_extension_by_driver(format_)
->>>>>>> 7f8eb6fc
         if not dlocation.endswith(correctExt):
             dlocation += correctExt
 
@@ -1777,7 +1768,7 @@
         # Writes zipped stream to temp file and sets dlocation on layer
         if uploadedType == 'shapefile':
             self.writeFromZippedShapefile(data, isTemp=True, overwrite=overwrite)
-            self._dataFormat = LMFormat.getDefaultOGR().driver
+            self._dataFormat = DEFAULT_OGR.driver
             try:
                 # read to make sure it's valid (and populate stats)
                 self.readData()
@@ -1873,7 +1864,7 @@
             for zname in z.namelist():
                 tmp, ext = os.path.splitext(zname)
                 # Check file extension and only unzip valid files
-                if ext in LMFormat.SHAPE.getExtensions():
+                if ext in LMFormat.SHAPE.get_extensions():
                     newname = newfnamewoext + ext
                     success, msg = self.deleteFile(newname)
                     z.extract(zname, pth)
@@ -2012,7 +2003,7 @@
 
     # .............................
     def copyData(self, sourceDataLocation, targetDataLocation=None,
-                     format_=LMFormat.getDefaultOGR().driver):
+                     format_= DEFAULT_GDAL.driver):
         """
         Copy sourceDataLocation dataset to targetDataLocation or this layer's 
         dlocation.
@@ -2077,7 +2068,7 @@
 
     # .............................
     @staticmethod
-    def testVector(dlocation, driver=LMFormat.getDefaultOGR().driver):
+    def testVector(dlocation, driver=DEFAULT_OGR.driver):
         goodData = False
         featCount = 0
         if dlocation is not None and os.path.exists(dlocation):
@@ -2345,7 +2336,7 @@
         if dataFormat is None:
             dataFormat = self._dataFormat
         if dlocation is not None and os.path.exists(dlocation):
-            if dataFormat == LMFormat.getDefaultOGR().driver:
+            if dataFormat == DEFAULT_OGR.driver:
                 (thisBBox, localIdIdx, geomIdx, features, featureAttributes,
                  featureCount) = self.readWithOGR(dlocation, dataFormat,
                                                              featureLimit=featureLimit,
