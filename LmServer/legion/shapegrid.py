"""Module containing class and functions representing shapegrid objects
"""
import os

from osgeo import ogr, osr

from LmBackend.common.lmobj import LMError
from LmCommon.common.lmconstants import (LMFormat, ProcessType)
from LmCommon.common.time import gmt
from LmCommon.shapes.build_shapegrid import build_shapegrid
from LmServer.base.layer import _LayerParameters, Vector
from LmServer.base.service_object import ProcessObject, ServiceObject
from LmServer.common.lmconstants import (LMFileType, LMServiceType)


# .............................................................................
class Shapegrid(_LayerParameters, Vector, ProcessObject):
    """Shapegrid class
    """
    # .................................
    def __init__(self, name, user_id, epsg_code, cell_sides, cell_size,
                 map_units, bbox, site_id='site_id', site_x='center_x',
                 site_y='center_y', size=None, lyr_id=None, verify=None,
                 dlocation=None, metadata=None, resolution=None,
                 metadata_url=None, parent_metadata_url=None, mod_time=None,
                 feature_count=0, feature_attributes={}, features={},
                 fid_attribute=None, status=None, status_mod_time=None):
        """Constructor

<<<<<<< HEAD
# .............................................................................
# Constructor
# .............................................................................
    def __init__(self, name, user_id, epsgcode, cellsides, cellsize, mapunits,
                 bbox, siteId='siteid', siteX='centerX', siteY='centerY',
                 size=None, lyr_id=None, verify=None, dlocation=None,
                 metadata={}, resolution=None, metadata_url=None,
                 parent_metadata_url=None, mod_time=None, featureCount=0,
                 feature_attributes={}, features={}, fidAttribute=None,
                 status=None, status_mod_time=None):
=======
        Args:
            cell_sides: Number of sides in each cell of a site (i.e. square =4,
                hexagon = 6).
            cell_size: Size in map_units of each cell.  For cellSides = 6
                (hexagon).HEXAGON, this is the measurement between two
                vertices.
            site_id: Attribute identifying the site number for each cell
            site_x: Attribute identifying the center X coordinate for each cell
            site_y: Attribute identifying the center Y coordinate for each cell
            size: Total number of cells in shapegrid
>>>>>>> 3edfdac2
        """
        # site_indices are a dictionary of
        #    {siteIndex: (FID, center_x, center_y)}
        # created from the data file and passed to lmpy.Matrix for headers
        self._site_indices = None
        # field with unique values identifying each site
        self.site_id = site_id
        # field with longitude of the centroid of a site
        self.site_x = site_x
        # field with latitude of the centroid of a site
        self.site_y = site_y

        if metadata is None:
            metadata = {}

        _LayerParameters.__init__(
            self, user_id, param_id=lyr_id, mod_time=mod_time)
        Vector.__init__(
            self, name, user_id, epsg_code, lyr_id=lyr_id, verify=verify,
            dlocation=dlocation, metadata=metadata,
<<<<<<< HEAD
            data_format=LMFormat.SHAPE.driver, ogrType=ogr.wkbPolygon,
            mapunits=mapunits, resolution=resolution, bbox=bbox,
            svc_obj_id=lyr_id, service_type=LMServiceType.SHAPEGRIDS,
            metadata_url=metadata_url, parent_metadata_url=parent_metadata_url,
            mod_time=mod_time, featureCount=featureCount,
=======
            data_format=LMFormat.SHAPE.driver, ogr_type=ogr.wkbPolygon,
            map_units=map_units, resolution=resolution, bbox=bbox,
            svc_obj_id=lyr_id, service_type=LMServiceType.SHAPEGRIDS,
            metadata_url=metadata_url, parent_metadata_url=parent_metadata_url,
            mod_time=mod_time, feature_count=feature_count,
>>>>>>> 3edfdac2
            feature_attributes=feature_attributes, features=features,
            fid_attribute=fid_attribute)
        ProcessObject.__init__(
            self, obj_id=lyr_id, process_type=ProcessType.RAD_BUILDGRID,
            status=status, status_mod_time=status_mod_time)
        # Don't necessarily need centroids (requires reading shapegrid)
#         self._set_map_prefix()
        self._set_cell_sides(cell_sides)
        self.cell_size = cell_size
        self._size = None
        self._set_cell_measurements(size)

    # .................................
    @classmethod
<<<<<<< HEAD
    def init_from_parts(cls, vector, cellsides, cellsize, siteId='siteid',
                      siteX='centerX', siteY='centerY', size=None,
                      siteIndicesFilename=None, status=None,
                      status_mod_time=None):
        shpGrid = Shapegrid(
            vector.name, vector.getUserId(), vector.epsgcode, cellsides,
            cellsize, vector.mapUnits, vector.bbox, siteId=siteId, siteX=siteX,
            siteY=siteY, size=size, lyr_id=vector.getLayerId(),
            verify=vector.verify, dlocation=vector.get_dlocation(),
            metadata=vector.lyrMetadata, resolution=vector.resolution,
            metadata_url=vector.metadata_url,
            parent_metadata_url=vector.parent_metadata_url, mod_time=vector.mod_time,
            featureCount=vector.featureCount,
=======
    def init_from_parts(cls, vector, cell_sides, cell_size, site_id='site_id',
                        site_x='center_x', site_y='center_y', size=None,
                        site_indices_filename=None, status=None,
                        status_mod_time=None):
        """Create a shaepgrid object from its parts
        """
        return Shapegrid(
            vector.name, vector.getUserId(), vector.epsg_code, cell_sides,
            cell_size, vector.mapUnits, vector.bbox, site_id=site_id,
            site_x=site_x, site_y=site_y, size=size,
            lyr_id=vector.get_layer_id(), verify=vector.verify,
            dlocation=vector.get_dlocation(), metadata=vector.layer_metadata,
            resolution=vector.resolution, metadata_url=vector.metadata_url,
            parent_metadata_url=vector.parent_metadata_url,
            mod_time=vector.mod_time, feature_count=vector.feature_count,
>>>>>>> 3edfdac2
            feature_attributes=vector.feature_attributes,
            features=vector.features, fid_attribute=vector.fid_attribute,
            status=status, status_mod_time=status_mod_time)

    # .................................
    def update_status(self, status, matrix_index=None, metadata=None,
                      mod_time=gmt().mjd):
        """Update the status of the shapegrid
        """
        ProcessObject.update_status(self, status, mod_time)
        ServiceObject.update_mod_time(self, mod_time)
        _LayerParameters.update_params(
            self, mod_time, matrix_index=matrix_index, metadata=metadata)

    # .................................
    def _set_cell_sides(self, cell_sides):
        try:
            cell_sides = int(cell_sides)
        except TypeError:
            raise LMError('Number of cell sides must be an integer')

        if cell_sides in (4, 6):
            self._cell_sides = cell_sides
        else:
            raise LMError(
                ('Invalid cell shape.  Only 4 (square) and 6 (hexagon) are '
                 'currently supported'))

    # .................................
    @property
    def cell_sides(self):
        """Get the number of sides for each cell of the grid
        """
        return self._cell_sides

    # .................................
    def _set_cell_measurements(self, size=None):
        if size is not None and isinstance(size, int):
            self._size = size
        else:
            self._size = self._getFeatureCount()

    # .................................
    @property
    def size(self):
        """Get the size of the shapegrid
        """
        return self._size

    # .................................
    def get_site_indices(self):
        """Get site indices for the shapegrid

        Todo:
            Make sure to add this to base object
        """
        site_indices = {}
        if not(self._features) and self.get_dlocation() is not None:
            self.read_data()
        if self._features:
            for site_idx in list(self._features.keys()):
                if site_idx is None:
                    print('WTF?')
                geom = self._features[site_idx][self._geom_idx]
                site_indices[site_idx] = geom
        return site_indices

    # .................................
    def create_local_dlocation(self):
        """Calculates and returns the local _dlocation.
        """
        return self._earl_jr.create_filename(
            LMFileType.SHAPEGRID, lyr_name=self.name, usr=self._user_id,
            epsg=self._epsg)

    # .................................
    @staticmethod
    def check_bbox(min_x, min_y, max_x, max_y, res):
        """Checks the extent envelop to ensure minx is less than maxx etc.
        """
        if min_x > max_x or min_y > max_y:
            raise LMError(
                'Min x > max x or min y > max y; ({}, {}, {}, {})'.format(
                    min_x, min_y, max_x, max_y))

        if (max_x - min_x) < res or (max_y - min_y) < res:
            raise LMError(
                'Resolution of cell_size is greater than x or y range')

    # .................................
    def cutout(self, cutout_wkt, remove_orig=False, dloc=None):
        """Create a new shapegrid from original using cutout

        Todo:
            Check this, it may fail on newer versions of OGR -
                old: CreateFeature vs new: SetFeature
        """
        if not remove_orig and dloc is None:
            raise LMError(
                "If not modifying existing shapegrid must provide new dloc")
        ods = ogr.Open(self._dlocation)
        orig_layer = ods.GetLayer(0)
        if not orig_layer:
            raise LMError("Could not open Layer at: %s" % self._dlocation)
        if remove_orig:
            new_dloc = self._dlocation
            for ext in LMFormat.SHAPE.get_extensions():
                _, _ = self.delete_file(self._dlocation.replace('.shp', ext))
        else:
            new_dloc = dloc
            if os.path.exists(dloc):
                raise LMError(
                    'Shapegrid file already exists at: {}'.format(dloc))

            self.ready_filename(dloc, overwrite=False)

        t_srs = osr.SpatialReference()
        t_srs.ImportFromEPSG(self.epsgcode)
        drv = ogr.GetDriverByName(LMFormat.SHAPE.driver)
        dataset = drv.CreateDataSource(new_dloc)
        new_layer = dataset.CreateLayer(
            dataset.GetName(), geom_type=ogr.wkbPolygon, srs=t_srs)
        orig_lyr_defn = orig_layer.GetLayerDefn()
        orig_field_cnt = orig_lyr_defn.GetFieldCount()
        for field_idx in range(orig_field_cnt):
            orig_fld_def = orig_lyr_defn.GetFieldDefn(field_idx)
            new_layer.CreateField(orig_fld_def)
        # create geom from wkt
        selected_poly = ogr.CreateGeometryFromWkt(cutout_wkt)
        min_x, max_x, min_y, max_y = selected_poly.GetEnvelope()
        orig_feature = orig_layer.GetNextFeature()
#         site_idIdx = orig_feature.GetFieldIndex(self.site_id)
        new_site_id = 0
        while orig_feature is not None:
            clone = orig_feature.Clone()
            clone_geom_ref = clone.GetGeometryRef()
            if clone_geom_ref.Intersect(selected_poly):
                # clone.SetField(site_idIdx,new_site_id)
                new_layer.CreateFeature(clone)
                new_site_id += 1
            orig_feature = orig_layer.GetNextFeature()
        dataset.Destroy()
        return min_x, min_y, max_x, max_y

    # .................................
    def build_shape(self, cutout=None, overwrite=False):
        """Build the shapegrid
        """
        # After build, set_dlocation, write shapefile
        if os.path.exists(self._dlocation) and not overwrite:
            print((
                'Shapegrid file already exists at: {}'.format(
                    self._dlocation)))
            self.read_data(do_read_data=False)
            self._set_cell_measurements()
            return
        self.ready_filename(self._dlocation, overwrite=overwrite)
        cell_count = build_shapegrid(
            self._dlocation, self.min_x, self.min_y, self.max_x, self.max_y,
            self.cell_size, self.epsgcode, self._cell_sides,
            site_id=self.site_id, site_x=self.site_x, site_y=self.site_y,
            cutout_wkt=cutout)
        self._set_cell_measurements(size=cell_count)
        self.set_verify()

    # .................................
    def get_target_files(self, work_dir=None):
        """Get target files for shapegrid data creation
        """
        if work_dir is None:
            work_dir = ''
        target_files = []
        target_dir = os.path.join(
            work_dir, os.path.splitext(self.get_relative_dlocation())[0])
        base_name = os.path.splitext(os.path.basename(self.get_dlocation()))[0]

        for ext in ['.shp', '.dbf', '.prj', '.shx']:
            target_files.append(
                os.path.join(target_dir, '{}{}'.format(base_name, ext)))
        return target_files<|MERGE_RESOLUTION|>--- conflicted
+++ resolved
@@ -27,18 +27,6 @@
                  fid_attribute=None, status=None, status_mod_time=None):
         """Constructor
 
-<<<<<<< HEAD
-# .............................................................................
-# Constructor
-# .............................................................................
-    def __init__(self, name, user_id, epsgcode, cellsides, cellsize, mapunits,
-                 bbox, siteId='siteid', siteX='centerX', siteY='centerY',
-                 size=None, lyr_id=None, verify=None, dlocation=None,
-                 metadata={}, resolution=None, metadata_url=None,
-                 parent_metadata_url=None, mod_time=None, featureCount=0,
-                 feature_attributes={}, features={}, fidAttribute=None,
-                 status=None, status_mod_time=None):
-=======
         Args:
             cell_sides: Number of sides in each cell of a site (i.e. square =4,
                 hexagon = 6).
@@ -49,7 +37,6 @@
             site_x: Attribute identifying the center X coordinate for each cell
             site_y: Attribute identifying the center Y coordinate for each cell
             size: Total number of cells in shapegrid
->>>>>>> 3edfdac2
         """
         # site_indices are a dictionary of
         #    {siteIndex: (FID, center_x, center_y)}
@@ -70,19 +57,11 @@
         Vector.__init__(
             self, name, user_id, epsg_code, lyr_id=lyr_id, verify=verify,
             dlocation=dlocation, metadata=metadata,
-<<<<<<< HEAD
-            data_format=LMFormat.SHAPE.driver, ogrType=ogr.wkbPolygon,
-            mapunits=mapunits, resolution=resolution, bbox=bbox,
-            svc_obj_id=lyr_id, service_type=LMServiceType.SHAPEGRIDS,
-            metadata_url=metadata_url, parent_metadata_url=parent_metadata_url,
-            mod_time=mod_time, featureCount=featureCount,
-=======
             data_format=LMFormat.SHAPE.driver, ogr_type=ogr.wkbPolygon,
             map_units=map_units, resolution=resolution, bbox=bbox,
             svc_obj_id=lyr_id, service_type=LMServiceType.SHAPEGRIDS,
             metadata_url=metadata_url, parent_metadata_url=parent_metadata_url,
             mod_time=mod_time, feature_count=feature_count,
->>>>>>> 3edfdac2
             feature_attributes=feature_attributes, features=features,
             fid_attribute=fid_attribute)
         ProcessObject.__init__(
@@ -97,21 +76,6 @@
 
     # .................................
     @classmethod
-<<<<<<< HEAD
-    def init_from_parts(cls, vector, cellsides, cellsize, siteId='siteid',
-                      siteX='centerX', siteY='centerY', size=None,
-                      siteIndicesFilename=None, status=None,
-                      status_mod_time=None):
-        shpGrid = Shapegrid(
-            vector.name, vector.getUserId(), vector.epsgcode, cellsides,
-            cellsize, vector.mapUnits, vector.bbox, siteId=siteId, siteX=siteX,
-            siteY=siteY, size=size, lyr_id=vector.getLayerId(),
-            verify=vector.verify, dlocation=vector.get_dlocation(),
-            metadata=vector.lyrMetadata, resolution=vector.resolution,
-            metadata_url=vector.metadata_url,
-            parent_metadata_url=vector.parent_metadata_url, mod_time=vector.mod_time,
-            featureCount=vector.featureCount,
-=======
     def init_from_parts(cls, vector, cell_sides, cell_size, site_id='site_id',
                         site_x='center_x', site_y='center_y', size=None,
                         site_indices_filename=None, status=None,
@@ -127,7 +91,6 @@
             resolution=vector.resolution, metadata_url=vector.metadata_url,
             parent_metadata_url=vector.parent_metadata_url,
             mod_time=vector.mod_time, feature_count=vector.feature_count,
->>>>>>> 3edfdac2
             feature_attributes=vector.feature_attributes,
             features=vector.features, fid_attribute=vector.fid_attribute,
             status=status, status_mod_time=status_mod_time)
