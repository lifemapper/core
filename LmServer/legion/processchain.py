--- conflicted
+++ resolved
@@ -223,21 +223,8 @@
         """
         job = "# {comment}\n{outputs}: {dependencies}\n\t{cmd}\n".format(
            outputs=' '.join(outputs), 
-<<<<<<< HEAD
-           cmd=cmd, comment=comment, 
-           dependencies=' '.join(dependencies))
-
-#            dependencies=' '.join(
-#                [d for d in dependencies is not os.path.isabs(d)]))
-        # NOTE: Uncomment this if removing absolute paths causes problems
-        #job = "# {comment}\n{outputs}: {dependencies}\n\t{cmd}\n".format(
-        #   outputs=' '.join(outputs), 
-        #   cmd=cmd, comment=comment, 
-        #   dependencies=' '.join(dependencies))
-=======
            cmd=cmd, comment=comment,
            dependencies=' '.join(dependencies))
->>>>>>> c2eea253
         self.jobs.append(job)
         # Add the new targets to self.targets
         # NOTE: Uncomment this version if removing absolute paths causes problems
