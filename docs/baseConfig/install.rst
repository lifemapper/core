--- conflicted
+++ resolved
@@ -27,12 +27,7 @@
 **If** the sqlite3 module is not available in python2.7:
 
 * Get an updated python roll from pc-167.calit2.optiputer.net in /root/roll/ with sqlite3.so
-* Copy the iso, then remove old rpm, add roll making sure it will override existing
-<<<<<<< HEAD
-:::::::::::::::::::::::::::::::::::::::::::::::::::::::::::::::::::::::::::::::::::
-=======
-::
->>>>>>> 9cac0536
+* Copy the iso, then remove old rpm, add roll making sure it will override existing::
 
         rpm -el opt-python-27-2.7.9-1.x86_64
         rocks add roll python-6.2….iso clean=1
