"""
@summary: Module containing SubprocessManager module
@author: CJ Grady
@status: alpha
@version: 1.0

@license: gpl2
@copyright: Copyright (C) 2017, University of Kansas Center for Research

          Lifemapper Project, lifemapper [at] ku [dot] edu, 
          Biodiversity Institute,
          1345 Jayhawk Boulevard, Lawrence, Kansas, 66045, USA
   
          This program is free software; you can redistribute it and/or modify 
          it under the terms of the GNU General Public License as published by 
          the Free Software Foundation; either version 2 of the License, or (at 
          your option) any later version.
  
          This program is distributed in the hope that it will be useful, but 
          WITHOUT ANY WARRANTY; without even the implied warranty of 
          MERCHANTABILITY or FITNESS FOR A PARTICULAR PURPOSE.  See the GNU 
          General Public License for more details.
  
          You should have received a copy of the GNU General Public License 
          along with this program; if not, write to the Free Software 
          Foundation, Inc., 51 Franklin Street, Fifth Floor, Boston, MA 
          02110-1301, USA.
"""

from subprocess import Popen, PIPE
from time import sleep
import multiprocessing
CONCURRENT_PROCESSES = max(1, multiprocessing.cpu_count() - 2)

from LmCommon.common.lmXml import serialize, tostring

WAIT_TIME = 10
MAX_RUN_TIME = 60 * 60 * 2 # 2 hours

# .............................................................................
class VariableContainer(object):
   """
   @summary: Creates a container for variables to be passed to a subprocess
   """
   # .............................
   def __init__(self, values):
      self.values = values
   
   # .............................
   def __str__(self):
      return tostring(serialize(self))

   # .............................
   def __unicode__(self):
      return tostring(serialize(self))

# .............................................................................
class SubprocessManager(object):
   """
   @summary: This class manages subprocesses
   """
   # .............................
   def __init__(self, commandList=[], maxConcurrent=CONCURRENT_PROCESSES):
      """
      @param commandList: A list of commands to run as subprocesses
      @param maxConcurrent: (optional) The maximum number of subprocesses to 
                               run concurrently
      """
      self.procs = commandList
      self.maxConcurrent = maxConcurrent
      self._runningProcs = []
   
   # .............................
   def addProcessCommands(self, commandList):
      """
      @summary: Adds a list of commands to the list to run 
      """
      self.procs.extend(commandList)
   
   # .............................
   def runProcesses(self):
      """
      @summary: Runs the processes in self.procs
      """
      while len(self.procs) > 0:
         numRunning = self.getNumberOfRunningProcesses()
         num = min((self.maxConcurrent - numRunning), len(self.procs))
         
         while num > 0:
            proc = self.procs.pop(0)
            self.launchProcess(proc)
            num = num - 1
         
         self.wait()
      
      while self.getNumberOfRunningProcesses() > 0:
         self.wait()
      
   # .............................
   def wait(self, waitSeconds=WAIT_TIME):
      """
      @summary: Waits the specified amount of time
      """
      sleep(waitSeconds)
   
   # .............................
   def launchProcess(self, cmd):
      """
      @summary: Launches a subprocess for the command provided
      """
      self._runningProcs.append(Popen(cmd, shell=True))
   
   # .............................
   def getNumberOfRunningProcesses(self):
      """
      @summary: Returns the number of running processes
      """
      numRunning = 0
      for idx in xrange(len(self._runningProcs)):
         if self._runningProcs[idx].poll() is None:
            numRunning = numRunning +1
         else:
            self._runningProcs[idx] = None
      self._runningProcs = filter(None, self._runningProcs)
      return numRunning

# .............................................................................
class SubprocessRunner(object):
   """
   @summary: This class manages a subprocess
   """
   # .............................
   def __init__(self, cmd, waitSeconds=WAIT_TIME, killTime=MAX_RUN_TIME):
      """
      @summary: Constructor for single command runner
      @param cmd: The command to run
      @param waitSeconds: The number of seconds to wait between polls
      """
      self.cmd = cmd
      self.waitTime = waitSeconds
      self.killTime = killTime
   
   # .............................
   def run(self):
      """
      @summary: Run the command
      @return: exit status code, standard error
      """
      stdErr = None
      myProc = Popen(self.cmd, shell=True, stderr=PIPE)
      self._wait()
      runTime = 0
      while myProc.poll() is None and runTime < self.killTime:
         self._wait()
         runTime += self.waitTime
         
      if runTime >= self.killTime:
         myProc.kill()
<<<<<<< HEAD
         raise Exception, 'Log running process, killed'
=======
         raise Exception, 'Killed long running process'
>>>>>>> efba722e
         
      # Get output
      exitCode = myProc.poll()
      if myProc.stderr is not None:
         stdErr = myProc.stderr.read()
      return exitCode, stdErr
   
   # .............................
   def _wait(self):
      """
      @summary: Sleeps the specified amount of time
      """
      sleep(self.waitTime)<|MERGE_RESOLUTION|>--- conflicted
+++ resolved
@@ -156,11 +156,7 @@
          
       if runTime >= self.killTime:
          myProc.kill()
-<<<<<<< HEAD
-         raise Exception, 'Log running process, killed'
-=======
          raise Exception, 'Killed long running process'
->>>>>>> efba722e
          
       # Get output
       exitCode = myProc.poll()
